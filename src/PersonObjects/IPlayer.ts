--- conflicted
+++ resolved
@@ -276,10 +276,6 @@
   setBitNodeNumber(n: number): void;
   getMult(name: string): number;
   setMult(name: string, mult: number): void;
-<<<<<<< HEAD
-
   canAccessCotMG(): boolean;
-=======
->>>>>>> 515f9e5d
   sourceFileLvl(n: number): number;
 }