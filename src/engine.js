import {formatNumber,
        convertTimeMsToTimeElapsedString,
        replaceAt}                                      from "../utils/StringHelperFunctions";
import {loxBoxCreate, logBoxUpdateText,
        logBoxOpened}                                   from "../utils/LogBox";
import {updateActiveScriptsItems}                       from "./ActiveScriptsUI";
import { Augmentations }                                from "./Augmentation/Augmentations";
import { installAugmentations,
         initAugmentations,
         displayAugmentationsContent,
         PlayerOwnedAugmentation }                      from "./Augmentation/AugmentationHelpers";
import { AugmentationNames }                            from "./Augmentation/data/AugmentationNames";

import {BitNodes, initBitNodes,
        initBitNodeMultipliers}                         from "./BitNode/BitNode";
import {Bladeburner}                                    from "./Bladeburner";
import {CharacterOverview}                              from "./CharacterOverview";
import {cinematicTextFlag}                              from "./CinematicText";
import {generateRandomContract}                         from "./CodingContractGenerator";
import {CompanyPositions}                               from "./Company/CompanyPositions";
import {initCompanies}                                  from "./Company/Companies";
import { Corporation }                                  from "./Corporation/Corporation";
import {CONSTANTS}                                      from "./Constants";
import {createDevMenu, closeDevMenu}                    from "./DevMenu";
import { Factions, initFactions }                       from "./Faction/Factions";
import { displayFactionContent, joinFaction,
         processPassiveFactionRepGain,
         inviteToFaction }                              from "./Faction/FactionHelpers";
import { FconfSettings }                                from "./Fconf/FconfSettings";
import {displayLocationContent,
        initLocationButtons}                            from "./Location";
import {Locations}                                      from "./Locations";
import {displayHacknetNodesContent, processAllHacknetNodeEarnings,
        updateHacknetNodesContent}                      from "./HacknetNode";
import {iTutorialStart}                                 from "./InteractiveTutorial";
import {initLiterature}                                 from "./Literature";
import { checkForMessagesToSend, initMessages }         from "./Message/MessageHelpers";
import {inMission, currMission}                         from "./Missions";
import {initSingularitySFFlags,
        hasSingularitySF, hasCorporationSF}             from "./NetscriptFunctions";
import {updateOnlineScriptTimes,
        runScriptsLoop}                                 from "./NetscriptWorker";
import {Player}                                         from "./Player";
import {prestigeAugmentation,
        prestigeSourceFile}                             from "./Prestige";
import { Programs }                                     from "./Programs/Programs";
import { displayCreateProgramContent,
         getNumAvailableCreateProgram,
         initCreateProgramButtons }                     from "./Programs/ProgramHelpers";
import {redPillFlag, hackWorldDaemon}                   from "./RedPill";
import {saveObject, loadGame}                           from "./SaveObject";
import { getCurrentEditor,
         loadAllRunningScripts,
         scriptEditorInit,
         updateScriptEditorContent }                    from "./Script/ScriptHelpers";
<<<<<<< HEAD
import { AllServers,
         initForeignServers }                           from "./Server/AllServers";
=======
import { AllServers, initForeignServers }               from "./Server/AllServers";
>>>>>>> 6969a8f9
import { Server }                                       from "./Server/Server";
import {Settings}                                       from "./Settings/Settings";
import { initSourceFiles, SourceFiles }                 from "./SourceFile";
import { updateSourceFileFlags }                        from "./SourceFile/SourceFileFlags";
import {SpecialServerIps, initSpecialServerIps}         from "./Server/SpecialServerIps";
import {StockMarket, StockSymbols,
        SymbolToStockMap, initStockSymbols,
        initSymbolToStockMap, stockMarketCycle,
        processStockPrices,
        displayStockMarketContent}                      from "./StockMarket/StockMarket";
import {Terminal, postNetburnerText}                    from "./Terminal";

import { Sleeve }                                       from "./PersonObjects/Sleeve/Sleeve";
import { clearSleevesPage,
         createSleevesPage,
         updateSleevesPage }                            from "./PersonObjects/Sleeve/SleeveUI";
import { clearResleevesPage,
         createResleevesPage }                          from "./PersonObjects/Resleeving/ResleevingUI";

import { createStatusText }                             from "./ui/createStatusText";
import { displayCharacterInfo }                         from "./ui/displayCharacterInfo";
import {Page, routing}                                  from "./ui/navigationTracking";
import {numeralWrapper}                                 from "./ui/numeralFormat";
import {setSettingsLabels}                              from "./ui/setSettingsLabels";
import { initializeMainMenuHeaders }                    from "./ui/MainMenu/Headers";
import { initializeMainMenuLinks,
         MainMenuLinks }                                from "./ui/MainMenu/Links";


import { dialogBoxCreate}                               from "../utils/DialogBox";
import { gameOptionsBoxClose,
         gameOptionsBoxOpen }                           from "../utils/GameOptions";
import { getRandomInt }                                 from "../utils/helpers/getRandomInt";
import { removeChildrenFromElement }                    from "../utils/uiHelpers/removeChildrenFromElement";
import { clearEventListeners }                          from "../utils/uiHelpers/clearEventListeners";
import { createElement }                                from "../utils/uiHelpers/createElement";
import { exceptionAlert }                               from "../utils/helpers/exceptionAlert";
import { removeLoadingScreen }                          from "../utils/uiHelpers/removeLoadingScreen";
import {KEY}                                            from "../utils/helpers/keyCodes";


// These should really be imported with the module that is presenting that UI, but because they very much depend on the
// cascade order, we'll pull them all in here.
import 'normalize.css';
import "../css/styles.scss";
import "../css/tooltips.scss";
import "../css/buttons.scss";
import "../css/mainmenu.scss";
import "../css/characteroverview.scss";
import "../css/terminal.scss";
import "../css/scripteditor.scss";
import "../css/menupages.scss";
import "../css/redpill.scss";
import "../css/stockmarket.scss";
import "../css/workinprogress.scss";
import "../css/popupboxes.scss";
import "../css/gameoptions.scss";
import "../css/interactivetutorial.scss";
import "../css/loader.scss";
import "../css/missions.scss";
import "../css/companymanagement.scss";
import "../css/bladeburner.scss";
import "../css/gang.scss";
import "../css/sleeves.scss";
import "../css/resleeving.scss";
import "../css/treant.css";


/* Shortcuts to navigate through the game
 *  Alt-t - Terminal
 *  Alt-c - Character
 *  Alt-e - Script editor
 *  Alt-s - Active scripts
 *  Alt-h - Hacknet Nodes
 *  Alt-w - City
 *  Alt-j - Job
 *  Alt-r - Travel Agency of current city
 *  Alt-p - Create program
 *  Alt-f - Factions
 *  Alt-a - Augmentations
 *  Alt-u - Tutorial
 *  Alt-o - Options
 */
$(document).keydown(function(e) {
    if (Settings.DisableHotkeys === true) {return;}

    // These hotkeys should be disabled if the player is writing scripts
    try {
        if (getCurrentEditor().isFocused()) {
            return;
        }
    } catch(e) {}

    if (!Player.isWorking && !redPillFlag && !inMission && !cinematicTextFlag) {
        if (e.keyCode == 84 && e.altKey) {
            e.preventDefault();
            Engine.loadTerminalContent();
        } else if (e.keyCode === KEY.C && e.altKey) {
            e.preventDefault();
            Engine.loadCharacterContent();
        } else if (e.keyCode === KEY.E && e.altKey) {
            e.preventDefault();
            Engine.loadScriptEditorContent();
        } else if (e.keyCode === KEY.S && e.altKey) {
            e.preventDefault();
            Engine.loadActiveScriptsContent();
        } else if (e.keyCode === KEY.H && e.altKey) {
            e.preventDefault();
            Engine.loadHacknetNodesContent();
        } else if (e.keyCode === KEY.W && e.altKey) {
            e.preventDefault();
            Engine.loadWorldContent();
        } else if (e.keyCode === KEY.J && e.altKey) {
            e.preventDefault();
            Engine.loadJobContent();
        } else if (e.keyCode === KEY.R && e.altKey) {
            e.preventDefault();
            Engine.loadTravelContent();
        } else if (e.keyCode === KEY.P && e.altKey) {
            e.preventDefault();
            Engine.loadCreateProgramContent();
        } else if (e.keyCode === KEY.F && e.altKey) {
            //Overriden by Fconf
            if (routing.isOn(Page.Terminal) && FconfSettings.ENABLE_BASH_HOTKEYS) {
                return;
            }
            e.preventDefault();
            Engine.loadFactionsContent();
        } else if (e.keyCode === KEY.A && e.altKey) {
            e.preventDefault();
            Engine.loadAugmentationsContent();
        } else if (e.keyCode === KEY.U && e.altKey) {
            e.preventDefault();
            Engine.loadTutorialContent();
        }
    }

    if (e.keyCode === KEY.O && e.altKey) {
        e.preventDefault();
        gameOptionsBoxOpen();
    }
});

const Engine = {
    version: "",
    Debug: true,
    overview: new CharacterOverview(),

    //Clickable objects
    Clickables: {
        //Main menu buttons
        saveMainMenuButton:             null,
        deleteMainMenuButton:           null,
    },

    //Display objects
    Display: {
        //Progress bar
        progress:               null,

        //Display for status text (such as "Saved" or "Loaded")
        statusText:             null,

        hacking_skill:          null,

        //Main menu content
        terminalContent:                null,
        characterContent:               null,
        scriptEditorContent:            null,
        activeScriptsContent:           null,
        hacknetNodesContent:            null,
        worldContent:                   null,
        createProgramContent:           null,
        factionsContent:                null,
        factionContent:                 null,
        factionAugmentationsContent:    null,
        augmentationsContent:           null,
        tutorialContent:                null,
        infiltrationContent:            null,
        stockMarketContent:             null,
        locationContent:                null,
        workInProgressContent:          null,
        redPillContent:                 null,
        cinematicTextContent:           null,
        missionContent:                 null,

        //Character info
        characterInfo:                  null,
    },

    //Time variables (milliseconds unix epoch time)
    _lastUpdate: new Date().getTime(),
    _idleSpeed: 200,    //Speed (in ms) at which the main loop is updated

    /* Load content when a main menu button is clicked */
    loadTerminalContent: function() {
        Engine.hideAllContent();
        Engine.Display.terminalContent.style.display = "block";
        routing.navigateTo(Page.Terminal);
        MainMenuLinks.Terminal.classList.add("active");
    },

    loadCharacterContent: function() {
        Engine.hideAllContent();
        Engine.Display.characterContent.style.display = "block";
        Engine.updateCharacterInfo();
        routing.navigateTo(Page.CharacterInfo);
        MainMenuLinks.Stats.classList.add("active");
    },

    loadScriptEditorContent: function(filename = "", code = "") {
        Engine.hideAllContent();
        Engine.Display.scriptEditorContent.style.display = "block";
        try {
            getCurrentEditor().openScript(filename, code);
        } catch(e) {
            exceptionAlert(e);
        }

        updateScriptEditorContent();
        routing.navigateTo(Page.ScriptEditor);
        MainMenuLinks.ScriptEditor.classList.add("active");
    },

    loadActiveScriptsContent: function() {
        Engine.hideAllContent();
        Engine.Display.activeScriptsContent.style.display = "block";
        updateActiveScriptsItems();
        routing.navigateTo(Page.ActiveScripts);
        MainMenuLinks.ActiveScripts.classList.add("active");
    },

    loadHacknetNodesContent: function() {
        Engine.hideAllContent();
        Engine.Display.hacknetNodesContent.style.display = "block";
        displayHacknetNodesContent();
        routing.navigateTo(Page.HacknetNodes);
        MainMenuLinks.HacknetNodes.classList.add("active");
    },

    loadWorldContent: function() {
        Engine.hideAllContent();
        Engine.Display.worldContent.style.display = "block";
        Engine.displayWorldInfo();
        routing.navigateTo(Page.World);
        MainMenuLinks.City.classList.add("active");
    },

    loadCreateProgramContent: function() {
        Engine.hideAllContent();
        Engine.Display.createProgramContent.style.display = "block";
        displayCreateProgramContent();
        routing.navigateTo(Page.CreateProgram);
        MainMenuLinks.CreateProgram.classList.add("active");
    },

    loadFactionsContent: function() {
        Engine.hideAllContent();
        Engine.Display.factionsContent.style.display = "block";
        Engine.displayFactionsInfo();
        routing.navigateTo(Page.Factions);
        MainMenuLinks.Factions.classList.add("active");
    },

    loadFactionContent: function() {
        Engine.hideAllContent();
        Engine.Display.factionContent.style.display = "block";
        routing.navigateTo(Page.Faction);
    },

    loadAugmentationsContent: function() {
        Engine.hideAllContent();
        Engine.Display.augmentationsContent.style.display = "block";
        displayAugmentationsContent(Engine.Display.augmentationsContent);
        routing.navigateTo(Page.Augmentations);
        MainMenuLinks.Augmentations.classList.add("active");
    },

    loadTutorialContent: function() {
        Engine.hideAllContent();
        Engine.Display.tutorialContent.style.display = "block";
        routing.navigateTo(Page.Tutorial);
        MainMenuLinks.Tutorial.classList.add("active");
    },

    loadDevMenuContent: function() {
        Engine.hideAllContent();
        createDevMenu();
        routing.navigateTo(Page.DevMenu);
        MainMenuLinks.DevMenu.classList.add("active");
    },

    loadLocationContent: function() {
        Engine.hideAllContent();
        Engine.Display.locationContent.style.display = "block";
        try {
            displayLocationContent();
        } catch(e) {
            exceptionAlert(e);
            console.error(e);
        }

        routing.navigateTo(Page.Location);
    },

    loadTravelContent: function() {
        switch(Player.city) {
            case Locations.Aevum:
                Player.location = Locations.AevumTravelAgency;
                break;
            case Locations.Chongqing:
                Player.location = Locations.ChongqingTravelAgency;
                break;
            case Locations.Sector12:
                Player.location = Locations.Sector12TravelAgency;
                break;
            case Locations.NewTokyo:
                Player.location = Locations.NewTokyoTravelAgency;
                break;
            case Locations.Ishima:
                Player.location = Locations.IshimaTravelAgency;
                break;
            case Locations.Volhaven:
                Player.location = Locations.VolhavenTravelAgency;
                break;
            default:
                dialogBoxCreate("ERROR: Invalid city. This is a bug please contact game dev");
                break;
        }
        Engine.loadLocationContent();
    },

    loadJobContent: function() {
        if (Player.companyName == "") {
            dialogBoxCreate("You do not currently have a job! You can visit various companies " +
                            "in the city and try to find a job.");
            return;
        }
        Player.location = Player.companyName;
        Engine.loadLocationContent();
    },

    loadWorkInProgressContent: function() {
        Engine.hideAllContent();
        var mainMenu = document.getElementById("mainmenu-container");
        //mainMenu.style.visibility = "hidden";
        mainMenu.style.visibility = "hidden";
        Engine.Display.workInProgressContent.style.display = "block";
        routing.navigateTo(Page.WorkInProgress);
    },

    loadRedPillContent: function() {
        Engine.hideAllContent();
        var mainMenu = document.getElementById("mainmenu-container");
        mainMenu.style.visibility = "hidden";
        Engine.Display.redPillContent.style.display = "block";
        routing.navigateTo(Page.RedPill);
    },

    loadCinematicTextContent: function() {
        Engine.hideAllContent();
        var mainMenu = document.getElementById("mainmenu-container");
        mainMenu.style.visibility = "hidden";
        Engine.Display.cinematicTextContent.style.display = "block";
        routing.navigateTo(Page.CinematicText);
    },

    loadInfiltrationContent: function() {
        Engine.hideAllContent();
        Engine.Display.infiltrationContent.style.display = "block";
        routing.navigateTo(Page.Infiltration);
    },

    loadStockMarketContent: function() {
        Engine.hideAllContent();
        Engine.Display.stockMarketContent.style.display = "block";
        routing.navigateTo(Page.StockMarket);
        displayStockMarketContent();
    },

    loadGangContent: function() {
        Engine.hideAllContent();
        if (document.getElementById("gang-container") || Player.inGang()) {
            Player.gang.displayGangContent(Player);
            routing.navigateTo(Page.Gang);
        } else {
            Engine.loadTerminalContent();
            routing.navigateTo(Page.Terminal);
        }
    },

    loadMissionContent: function() {
        Engine.hideAllContent();
        document.getElementById("mainmenu-container").style.visibility = "hidden";
        document.getElementById("character-overview-wrapper").style.visibility = "hidden";
        Engine.Display.missionContent.style.display = "block";
        routing.navigateTo(Page.Mission);
    },

    loadCorporationContent: function() {
        if (Player.corporation instanceof Corporation) {
            Engine.hideAllContent();
            document.getElementById("character-overview-wrapper").style.visibility = "hidden";
            routing.navigateTo(Page.Corporation);
            Player.corporation.createUI();
        }
    },

    loadBladeburnerContent: function() {
        if (Player.bladeburner instanceof Bladeburner) {
            try {
                Engine.hideAllContent();
                routing.navigateTo(Page.Bladeburner);
                Player.bladeburner.createContent();
            } catch(e) {
                exceptionAlert(e);
            }
        }
    },

    loadSleevesContent: function() {
        // This is for Duplicate Sleeves page, not Re-sleeving @ Vita Life
        try {
            Engine.hideAllContent();
            routing.navigateTo(Page.Sleeves);
            createSleevesPage(Player);
        } catch(e) {
            exceptionAlert(e);
        }
    },

    loadResleevingContent: function() {
        try {
            Engine.hideAllContent();
            routing.navigateTo(Page.Resleeves);
            createResleevesPage(Player);
        } catch(e) {
            exceptionAlert(e);
        }
    },

    //Helper function that hides all content
    hideAllContent: function() {
        Engine.Display.terminalContent.style.display = "none";
        Engine.Display.characterContent.style.display = "none";
        Engine.Display.scriptEditorContent.style.display = "none";
        Engine.Display.activeScriptsContent.style.display = "none";
        Engine.Display.hacknetNodesContent.style.display = "none";
        Engine.Display.worldContent.style.display = "none";
        Engine.Display.createProgramContent.style.display = "none";
        Engine.Display.factionsContent.style.display = "none";
        Engine.Display.factionContent.style.display = "none";
        Engine.Display.factionAugmentationsContent.style.display = "none";
        Engine.Display.augmentationsContent.style.display = "none";
        Engine.Display.tutorialContent.style.display = "none";
        Engine.Display.locationContent.style.display = "none";
        Engine.Display.workInProgressContent.style.display = "none";
        Engine.Display.redPillContent.style.display = "none";
        Engine.Display.cinematicTextContent.style.display = "none";
        Engine.Display.infiltrationContent.style.display = "none";
        Engine.Display.stockMarketContent.style.display = "none";
        Engine.Display.missionContent.style.display = "none";
        if (document.getElementById("gang-container")) {
            document.getElementById("gang-container").style.display = "none";
        }

        if (Player.inGang()) {
            Player.gang.clearUI();
        }
        if (Player.corporation instanceof Corporation) {
            Player.corporation.clearUI();
        }

        if (Player.bladeburner instanceof Bladeburner) {
            Player.bladeburner.clearContent();
        }

        clearResleevesPage();
        clearSleevesPage();

        //Location lists
        Engine.aevumLocationsList.style.display = "none";
        Engine.chongqingLocationsList.style.display = "none";
        Engine.sector12LocationsList.style.display = "none";
        Engine.newTokyoLocationsList.style.display = "none";
        Engine.ishimaLocationsList.style.display = "none";
        Engine.volhavenLocationsList.style.display = "none";

        //Make nav menu tabs inactive
        MainMenuLinks.Terminal.classList.remove("active");
        MainMenuLinks.ScriptEditor.classList.remove("active");
        MainMenuLinks.ActiveScripts.classList.remove("active");
        MainMenuLinks.CreateProgram.classList.remove("active");
        MainMenuLinks.Stats.classList.remove("active");
        MainMenuLinks.Factions.classList.remove("active");
        MainMenuLinks.Augmentations.classList.remove("active");
        MainMenuLinks.HacknetNodes.classList.remove("active");
        MainMenuLinks.Sleeves.classList.remove("active");
        MainMenuLinks.City.classList.remove("active");
        MainMenuLinks.Travel.classList.remove("active");
        MainMenuLinks.Job.classList.remove("active");
        MainMenuLinks.StockMarket.classList.remove("active");
        MainMenuLinks.Bladeburner.classList.remove("active");
        MainMenuLinks.Corporation.classList.remove("active");
        MainMenuLinks.Gang.classList.remove("active");
        MainMenuLinks.Tutorial.classList.remove("active");
        MainMenuLinks.Options.classList.remove("active");
        MainMenuLinks.DevMenu.classList.remove("active");

        // Close dev menu
        closeDevMenu();
    },

    displayCharacterOverviewInfo: function() {
        Engine.overview.update();

        const save = document.getElementById("character-overview-save-button");
        const flashClass = "flashing-button";
        if(!Settings.AutosaveInterval) {
            save.classList.add(flashClass);
        } else {
            save.classList.remove(flashClass);
        }
    },

    /* Display character info */
    updateCharacterInfo: function() {
        displayCharacterInfo(Engine.Display.characterInfo, Player);
    },

    /* Display locations in the world*/
    aevumLocationsList:        null,
    chongqingLocationsList:    null,
    sector12LocationsList:     null,
    newTokyoLocationsList:     null,
    ishimaLocationsList:       null,
    volhavenLocationsList:     null,

    displayWorldInfo: function() {
        Engine.aevumLocationsList.style.display = "none";
        Engine.chongqingLocationsList.style.display = "none";
        Engine.sector12LocationsList.style.display = "none";
        Engine.newTokyoLocationsList.style.display = "none";
        Engine.ishimaLocationsList.style.display = "none";
        Engine.volhavenLocationsList.style.display = "none";

        document.getElementById("world-city-name").innerHTML = Player.city;
        var cityDesc = document.getElementById("world-city-desc"); //TODO
        switch(Player.city) {
            case Locations.Aevum:
                Engine.aevumLocationsList.style.display = "inline";
                break;
            case Locations.Chongqing:
                Engine.chongqingLocationsList.style.display = "inline";
                break;
            case Locations.Sector12:
                Engine.sector12LocationsList.style.display = "inline";

                //City hall only in BitNode-3/with Source-File 3
                if ((Player.bitNodeN === 3 || hasCorporationSF) && Player.bitNodeN !== 8)  {
                    document.getElementById("sector12-cityhall-li").style.display = "block";
                } else {
                    document.getElementById("sector12-cityhall-li").style.display = "none";
                }
                break;
            case Locations.NewTokyo:
                Engine.newTokyoLocationsList.style.display = "inline";
                break;
            case Locations.Ishima:
                Engine.ishimaLocationsList.style.display = "inline";
                break;
            case Locations.Volhaven:
                Engine.volhavenLocationsList.style.display = "inline";
                break;
            default:
                console.log("Invalid city value in Player object!");
                break;
        }

        //Generic Locations (common to every city):
        //  World Stock Exchange
        //  Corporation (if applicable)
        //  Bladeburner HQ (if applicable);
        var genericLocationsList = document.getElementById("generic-locations-list");
        genericLocationsList.style.display = "inline";
        removeChildrenFromElement(genericLocationsList);
        var li = createElement("li");
        li.appendChild(createElement("a", {
            innerText:"World Stock Exchange", class:"a-link-button",
            clickListener:()=>{
                Player.location = Locations.WorldStockExchange;
                Engine.loadStockMarketContent();
                return false;
            }
        }));
        genericLocationsList.appendChild(li);

        if (Player.corporation instanceof Corporation && document.getElementById("location-corporation-button") == null) {
            var li = createElement("li");
            li.appendChild(createElement("a", {
                innerText:Player.corporation.name, id:"location-corporation-button",
                class:"a-link-button",
                clickListener:()=>{
                    Engine.loadCorporationContent();
                    return false;
                }
            }));
            genericLocationsList.appendChild(li);
        }

        if (Player.bladeburner instanceof Bladeburner) {
            var li = createElement("li");
            li.appendChild(createElement("a", {
                innerText:"Bladeburner Headquarters", class:"a-link-button",
                clickListener:()=>{
                    Engine.loadBladeburnerContent();
                    return false;
                }
            }));
            genericLocationsList.appendChild(li);
        }
    },

    displayFactionsInfo: function() {
        removeChildrenFromElement(Engine.Display.factionsContent);

        //Factions
        Engine.Display.factionsContent.appendChild(createElement("h1", {
            innerText:"Factions"
        }));
        Engine.Display.factionsContent.appendChild(createElement("p", {
            innerText:"Lists all factions you have joined"
        }));
        var factionsList = createElement("ul");
        Engine.Display.factionsContent.appendChild(createElement("br"));

        //Add a button for each faction you are a member of
        for (var i = 0; i < Player.factions.length; ++i) {
            (function () {
                var factionName = Player.factions[i];

                factionsList.appendChild(createElement("a", {
                    class:"a-link-button", innerText:factionName, padding:"4px", margin:"4px",
                    display:"inline-block",
                    clickListener:()=>{
                        Engine.loadFactionContent();
                        displayFactionContent(factionName);
                        return false;
                    }
                }));
                factionsList.appendChild(createElement("br"));
            }()); //Immediate invocation
        }
        Engine.Display.factionsContent.appendChild(factionsList);
        Engine.Display.factionsContent.appendChild(createElement("br"));

        //Invited Factions
        Engine.Display.factionsContent.appendChild(createElement("h1", {
            innerText:"Outstanding Faction Invitations"
        }));
        Engine.Display.factionsContent.appendChild(createElement("p", {
            width:"70%",
            innerText:"Lists factions you have been invited to, as well as " +
                      "factions you have previously rejected. You can accept " +
                      "these faction invitations at any time."
        }));
        var invitationsList = createElement("ul");

        //Add a button to accept for each faction you have invitiations for
        for (var i = 0; i < Player.factionInvitations.length; ++i) {
            (function () {
                var factionName = Player.factionInvitations[i];

                var item = createElement("li", {padding:"6px", margin:"6px"});
                item.appendChild(createElement("p", {
                    innerText:factionName, display:"inline", margin:"4px", padding:"4px"
                }));
                item.appendChild(createElement("a", {
                    innerText:"Accept Faction Invitation",
                    class:"a-link-button", display:"inline", margin:"4px", padding:"4px",
                    clickListener: (e) => {
                        if (!e.isTrusted) { return false; }
                        joinFaction(Factions[factionName]);
                        for (var i = 0; i < Player.factionInvitations.length; ++i) {
                            if (Player.factionInvitations[i] == factionName || Factions[Player.factionInvitations[i]].isBanned) {
                                Player.factionInvitations.splice(i, 1);
                                i--;
                            }
                        }
                        Engine.displayFactionsInfo();
                        return false;
                    }
                }));

                invitationsList.appendChild(item);
            }());
        }

        Engine.Display.factionsContent.appendChild(invitationsList);
    },

    /* Main Event Loop */
    idleTimer: function() {
        //Get time difference
        var _thisUpdate = new Date().getTime();
        var diff = _thisUpdate - Engine._lastUpdate;
        var offset = diff % Engine._idleSpeed;

        //Divide this by cycle time to determine how many cycles have elapsed since last update
        diff = Math.floor(diff / Engine._idleSpeed);

        if (diff > 0) {
            //Update the game engine by the calculated number of cycles
            Engine._lastUpdate = _thisUpdate - offset;
            Player.lastUpdate = _thisUpdate - offset;
            Engine.updateGame(diff);
        }

        window.requestAnimationFrame(Engine.idleTimer);
    },

    updateGame: function(numCycles = 1) {
        var time = numCycles * Engine._idleSpeed;
        if (Player.totalPlaytime == null) {Player.totalPlaytime = 0;}
        if (Player.playtimeSinceLastAug == null) {Player.playtimeSinceLastAug = 0;}
        if (Player.playtimeSinceLastBitnode == null) {Player.playtimeSinceLastBitnode = 0;}
        Player.totalPlaytime += time;
        Player.playtimeSinceLastAug += time;
        Player.playtimeSinceLastBitnode += time;

        //Start Manual hack
        if (Terminal.actionStarted === true) {
            Engine._totalActionTime = Terminal.actionTime;
            Engine._actionTimeLeft = Terminal.actionTime;
            Engine._actionInProgress = true;
            Engine._actionProgressBarCount = 1;
            Engine._actionProgressStr = "[                                                  ]";
            Engine._actionTimeStr = "Time left: ";
            Terminal.actionStarted = false;
        }

        //Working
        if (Player.isWorking) {
            if (Player.workType == CONSTANTS.WorkTypeFaction) {
                Player.workForFaction(numCycles);
            } else if (Player.workType == CONSTANTS.WorkTypeCreateProgram) {
                Player.createProgramWork(numCycles);
            } else if (Player.workType == CONSTANTS.WorkTypeStudyClass) {
                Player.takeClass(numCycles);
            } else if (Player.workType == CONSTANTS.WorkTypeCrime) {
                Player.commitCrime(numCycles);
            } else if (Player.workType == CONSTANTS.WorkTypeCompanyPartTime) {
                Player.workPartTime(numCycles);
            } else {
                Player.work(numCycles);
            }
        }

        // Update stock prices
        if (Player.hasWseAccount) {
            processStockPrices(numCycles);
        }

        //Gang, if applicable
        if (Player.bitNodeN == 2 && Player.inGang()) {
            Player.gang.process(numCycles, Player);
        }

        //Mission
        if (inMission && currMission) {
            currMission.process(numCycles);
        }

        //Corporation
        if (Player.corporation instanceof Corporation) {
            //Stores cycles in a "buffer". Processed separately using Engine Counters
            //This is to avoid constant DOM redraws when Corporation is catching up
            Player.corporation.storeCycles(numCycles);
        }

        if (Player.bladeburner instanceof Bladeburner) {
            Player.bladeburner.storeCycles(numCycles);
        }

        // Sleeves
        for (let i = 0; i < Player.sleeves.length; ++i) {
            if (Player.sleeves[i] instanceof Sleeve) {
                const expForOtherSleeves = Player.sleeves[i].process(Player, numCycles);

                // This sleeve earns experience for other sleeves
                if (expForOtherSleeves == null) { continue; }
                for (let j = 0; j < Player.sleeves.length; ++j) {
                    if (j === i) { continue; }
                    Player.sleeves[j].gainExperience(Player, expForOtherSleeves, numCycles, true);
                }
            }
        }

        //Counters
        Engine.decrementAllCounters(numCycles);
        Engine.checkCounters();

        //Manual hacks
        if (Engine._actionInProgress == true) {
            Engine.updateHackProgress(numCycles);
        }

        //Update the running time of all active scripts
        updateOnlineScriptTimes(numCycles);

        //Hacknet Nodes
        processAllHacknetNodeEarnings(numCycles);
    },

    //Counters for the main event loop. Represent the number of game cycles are required
    //for something to happen.
    Counters: {
        autoSaveCounter:    300,            //Autosave every minute
        updateSkillLevelsCounter: 10,       //Only update skill levels every 2 seconds. Might improve performance
        updateDisplays: 3,
        updateDisplaysMed: 9,
        updateDisplaysLong: 15,
        updateActiveScriptsDisplay: 5,
        createProgramNotifications: 10,     //Checks whether any programs can be created and notifies
        checkFactionInvitations: 100,       //Check whether you qualify for any faction invitations
        passiveFactionGrowth: 600,
        messages: 150,
        sCr: 1500,
        mechanicProcess: 5,                 //Processes certain mechanics (Corporation, Bladeburner)
        contractGeneration: 3000            //Generate Coding Contracts
    },

    decrementAllCounters: function(numCycles = 1) {
        for (var counter in Engine.Counters) {
            if (Engine.Counters.hasOwnProperty(counter)) {
                Engine.Counters[counter] = Engine.Counters[counter] - numCycles;
            }
        }
    },

    //Checks if any counters are 0 and if they are, executes whatever
    //is necessary and then resets the counter
    checkCounters: function() {
        if (Engine.Counters.autoSaveCounter <= 0) {
            if (Settings.AutosaveInterval == null) {
                Settings.AutosaveInterval = 60;
            }
            if (Settings.AutosaveInterval === 0) {
                Engine.Counters.autoSaveCounter = Infinity;
            } else {
                Engine.Counters.autoSaveCounter = Settings.AutosaveInterval * 5;
                saveObject.saveGame(indexedDb);
            }
        }

        if (Engine.Counters.updateSkillLevelsCounter <= 0) {
            Player.updateSkillLevels();
            Engine.Counters.updateSkillLevelsCounter = 10;
        }

        if (Engine.Counters.updateActiveScriptsDisplay <= 0) {
            //Always update, but make the interval longer if the page isn't active
            updateActiveScriptsItems();
            if (routing.isOn(Page.ActiveScripts)) {
                Engine.Counters.updateActiveScriptsDisplay = 5;
            } else {
                Engine.Counters.updateActiveScriptsDisplay = 10;
            }
        }

        if (Engine.Counters.updateDisplays <= 0) {
            Engine.displayCharacterOverviewInfo();
            if (routing.isOn(Page.HacknetNodes)) {
                updateHacknetNodesContent();
            } else if (routing.isOn(Page.CreateProgram)) {
                displayCreateProgramContent();
            } else if (routing.isOn(Page.Sleeves)) {
                updateSleevesPage();
            }

            if (logBoxOpened) {
                logBoxUpdateText();
            }

            Engine.Counters.updateDisplays = 3;
        }

        if (Engine.Counters.updateDisplaysMed <= 0) {
            if (routing.isOn(Page.CharacterInfo)) {
                Engine.updateCharacterInfo();
            }
            Engine.Counters.updateDisplaysMed = 9;
        }

        if (Engine.Counters.updateDisplaysLong <= 0) {
            if (routing.isOn(Page.Gang) && Player.inGang()) {
                Player.gang.updateGangContent();
            } else if (routing.isOn(Page.ScriptEditor)) {
                updateScriptEditorContent();
            }
            Engine.Counters.updateDisplaysLong = 15;
        }

        if (Engine.Counters.createProgramNotifications <= 0) {
            var num = getNumAvailableCreateProgram();
            var elem = document.getElementById("create-program-notification");
            if (num > 0) {
                elem.innerHTML = num;
                elem.setAttribute("class", "notification-on");
            } else {
                elem.innerHTML = "";
                elem.setAttribute("class", "notification-off");
            }
            Engine.Counters.createProgramNotifications = 10;
        }

        if (Engine.Counters.checkFactionInvitations <= 0) {
            var invitedFactions = Player.checkForFactionInvitations();
            if (invitedFactions.length > 0) {
                if (Player.firstFacInvRecvd === false) {
                    Player.firstFacInvRecvd = true;
                    document.getElementById("factions-tab").style.display = "list-item";
                    document.getElementById("character-menu-header").click();
                    document.getElementById("character-menu-header").click();
                }

                var randFaction = invitedFactions[Math.floor(Math.random() * invitedFactions.length)];
                inviteToFaction(randFaction);
            }
            Engine.Counters.checkFactionInvitations = 100;
        }

        if (Engine.Counters.passiveFactionGrowth <= 0) {
            var adjustedCycles = Math.floor((600 - Engine.Counters.passiveFactionGrowth));
            processPassiveFactionRepGain(adjustedCycles);
            Engine.Counters.passiveFactionGrowth = 600;
        }

        if (Engine.Counters.messages <= 0) {
            checkForMessagesToSend();
            if (Augmentations[AugmentationNames.TheRedPill].owned) {
                Engine.Counters.messages = 4500; //15 minutes for Red pill message
            } else {
                Engine.Counters.messages = 150;
            }
        }

        if (Engine.Counters.sCr <= 0) {
            if (Player.hasWseAccount) {
                stockMarketCycle();
            }
            Engine.Counters.sCr = 1500;
        }

        if (Engine.Counters.mechanicProcess <= 0) {
            if (Player.corporation instanceof Corporation) {
                Player.corporation.process();
            }
            if (Player.bladeburner instanceof Bladeburner) {
                try {
                    Player.bladeburner.process();
                } catch(e) {
                    exceptionAlert("Exception caught in Bladeburner.process(): " + e);
                }

            }
            Engine.Counters.mechanicProcess = 5;
        }

        if (Engine.Counters.contractGeneration <= 0) {
            // X% chance of a contract being generated
            if (Math.random() <= 0.25) {
                generateRandomContract();
            }
            Engine.Counters.contractGeneration = 3000;
        }
    },

    /* Calculates the hack progress for a manual (non-scripted) hack and updates the progress bar/time accordingly */
    _totalActionTime: 0,
    _actionTimeLeft: 0,
    _actionTimeStr: "Time left: ",
    _actionProgressStr: "[                                                  ]",
    _actionProgressBarCount: 1,
    _actionInProgress: false,
    updateHackProgress: function(numCycles = 1) {
        var timeElapsedMilli = numCycles * Engine._idleSpeed;
        Engine._actionTimeLeft -= (timeElapsedMilli/ 1000);    //Substract idle speed (ms)
        Engine._actionTimeLeft = Math.max(Engine._actionTimeLeft, 0);

        //Calculate percent filled
        var percent = Math.round((1 - Engine._actionTimeLeft / Engine._totalActionTime) * 100);

        //Update progress bar
        while (Engine._actionProgressBarCount * 2 <= percent) {
            Engine._actionProgressStr = replaceAt(Engine._actionProgressStr, Engine._actionProgressBarCount, "|");
            Engine._actionProgressBarCount += 1;
        }

        //Update hack time remaining
        Engine._actionTimeStr = "Time left: " + Math.max(0, Math.round(Engine._actionTimeLeft)).toString() + "s";
        document.getElementById("hack-progress").innerHTML = Engine._actionTimeStr;

        //Dynamically update progress bar
        document.getElementById("hack-progress-bar").innerHTML = Engine._actionProgressStr.replace( / /g, "&nbsp;" );

        //Once percent is 100, the hack is completed
        if (percent >= 100) {
            Engine._actionInProgress = false;
            Terminal.finishAction();
        }
    },

    //Used when initializing a game
    //elems should be an array of all DOM elements under the header
    closeMainMenuHeader: function(elems) {
        for (var i = 0; i < elems.length; ++i) {
            elems[i].style.maxHeight            = null;
            elems[i].style.opacity              = 0;
            elems[i].style.pointerEvents        = "none";
        }
    },

    //Used when initializing the game
    //elems should be an array of all DOM elements under the header
    openMainMenuHeader: function(elems) {
        for (var i = 0; i < elems.length; ++i) {
            elems[i].style.maxHeight = elems[i].scrollHeight + "px";
            elems[i].style.display = "block";
        }
    },

    //Used in game when clicking on a main menu header (NOT FOR INITIALIZATION)
    //open is a boolean specifying whether its being opened or closed
    //elems is an array of DOM elements for main menu tabs (li)
    //links is an array of DOM elements for main menu links (a)
    toggleMainMenuHeader: function(open, elems, links) {
        for (var i = 0; i < elems.length; ++i) {
            if (open) {
                elems[i].style.opacity = 1;
                elems[i].style.maxHeight = elems[i].scrollHeight + "px";
            } else {
                elems[i].style.opacity = 0;
                elems[i].style.maxHeight = null;
            }
        }

        for (var i = 0; i < links.length; ++i) {
            if (open) {
                links[i].style.opacity = 1;
                links[i].style.maxHeight = links[i].scrollHeight + "px";
                links[i].style.pointerEvents = "auto";
            } else {
                links[i].style.opacity = 0;
                links[i].style.maxHeight = null;
                links[i].style.pointerEvents = "none";
            }
        }
    },

    load: function(saveString) {
        //Initialize main menu accordion panels to all start as "open"
        var terminal            = document.getElementById("terminal-tab");
        var createScript        = document.getElementById("create-script-tab");
        var activeScripts       = document.getElementById("active-scripts-tab");
        var createProgram       = document.getElementById("create-program-tab");
        var stats               = document.getElementById("stats-tab");
        var factions            = document.getElementById("factions-tab");
        var augmentations       = document.getElementById("augmentations-tab");
        var hacknetnodes        = document.getElementById("hacknet-nodes-tab");
        var city                = document.getElementById("city-tab");
        var travel              = document.getElementById("travel-tab");
        var job                 = document.getElementById("job-tab");
        var stockmarket         = document.getElementById("stock-market-tab");
        var bladeburner         = document.getElementById("bladeburner-tab");
        var corp                = document.getElementById("corporation-tab");
        var gang                = document.getElementById("gang-tab");
        var tutorial            = document.getElementById("tutorial-tab");
        var options             = document.getElementById("options-tab");
        var dev                 = document.getElementById("dev-tab");

        //Load game from save or create new game
        if (loadGame(saveString)) {
            console.log("Loaded game from save");
            initBitNodes();
            initBitNodeMultipliers(Player);
            initSourceFiles();
            Engine.setDisplayElements();    //Sets variables for important DOM elements
            Engine.init();                  //Initialize buttons, work, etc.
            initAugmentations();            //Also calls Player.reapplyAllAugmentations()
            Player.reapplyAllSourceFiles();
            initStockSymbols();
            if (Player.hasWseAccount) {
                initSymbolToStockMap();
            }
            initLiterature();
            initSingularitySFFlags();
            updateSourceFileFlags(Player);

            //Calculate the number of cycles have elapsed while offline
            Engine._lastUpdate = new Date().getTime();
            var lastUpdate = Player.lastUpdate;
            var numCyclesOffline = Math.floor((Engine._lastUpdate - lastUpdate) / Engine._idleSpeed);

            /* Process offline progress */
            var offlineProductionFromScripts = loadAllRunningScripts();    //This also takes care of offline production for those scripts
            if (Player.isWorking) {
                console.log("work() called in load() for " + numCyclesOffline * Engine._idleSpeed + " milliseconds");
                if (Player.workType == CONSTANTS.WorkTypeFaction) {
                    Player.workForFaction(numCyclesOffline);
                } else if (Player.workType == CONSTANTS.WorkTypeCreateProgram) {
                    Player.createProgramWork(numCyclesOffline);
                } else if (Player.workType == CONSTANTS.WorkTypeStudyClass) {
                    Player.takeClass(numCyclesOffline);
                } else if (Player.workType == CONSTANTS.WorkTypeCrime) {
                    Player.commitCrime(numCyclesOffline);
                } else if (Player.workType == CONSTANTS.WorkTypeCompanyPartTime) {
                    Player.workPartTime(numCyclesOffline);
                } else {
                    Player.work(numCyclesOffline);
                }
            }

            //Hacknet Nodes offline progress
            var offlineProductionFromHacknetNodes = processAllHacknetNodeEarnings(numCyclesOffline);

            //Passive faction rep gain offline
            processPassiveFactionRepGain(numCyclesOffline);

            // Stock Market offline progress
            if (Player.hasWseAccount) {
                processStockPrices(numCyclesOffline);
            }

            // Gang progress for BitNode 2
            if (Player.bitNodeN != null && Player.bitNodeN === 2 && Player.inGang()) {
                Player.gang.process(numCyclesOffline, Player);
            }

            // Corporation offline progress
            if (Player.corporation instanceof Corporation) {
                Player.corporation.storeCycles(numCyclesOffline);
            }

            // Bladeburner offline progress
            if (Player.bladeburner instanceof Bladeburner) {
                Player.bladeburner.storeCycles(numCyclesOffline);
            }

            // Sleeves offline progress
            for (let i = 0; i < Player.sleeves.length; ++i) {
                if (Player.sleeves[i] instanceof Sleeve) {
                    const expForOtherSleeves = Player.sleeves[i].process(Player, numCyclesOffline);

                    // This sleeve earns experience for other sleeves
                    if (expForOtherSleeves == null) { continue; }
                    for (let j = 0; j < Player.sleeves.length; ++j) {
                        if (j === i) { continue; }
                        Player.sleeves[j].gainExperience(Player, expForOtherSleeves, numCyclesOffline, true);
                    }
                }
            }

            //Update total playtime
            var time = numCyclesOffline * Engine._idleSpeed;
            if (Player.totalPlaytime == null) {Player.totalPlaytime = 0;}
            if (Player.playtimeSinceLastAug == null) {Player.playtimeSinceLastAug = 0;}
            if (Player.playtimeSinceLastBitnode == null) {Player.playtimeSinceLastBitnode = 0;}
            Player.totalPlaytime += time;
            Player.playtimeSinceLastAug += time;
            Player.playtimeSinceLastBitnode += time;

            Player.lastUpdate = Engine._lastUpdate;
            Engine.start();                 //Run main game loop and Scripts loop
            removeLoadingScreen();
            const timeOfflineString = convertTimeMsToTimeElapsedString(time);
            dialogBoxCreate(`Offline for ${timeOfflineString}. While you were offline, your scripts ` +
                            "generated <span class='money-gold'>" +
                            numeralWrapper.formatMoney(offlineProductionFromScripts) + "</span> and your Hacknet Nodes generated <span class='money-gold'>" +
                            numeralWrapper.formatMoney(offlineProductionFromHacknetNodes) + "</span>");
            //Close main menu accordions for loaded game
            var visibleMenuTabs = [terminal, createScript, activeScripts, stats,
                                   hacknetnodes, city, tutorial, options, dev];
            if (Player.firstFacInvRecvd) {visibleMenuTabs.push(factions);}
            else {factions.style.display = "none";}
            if (Player.firstAugPurchased) {visibleMenuTabs.push(augmentations);}
            else {augmentations.style.display = "none";}
            if (Player.companyName !== "") {visibleMenuTabs.push(job);}
            else {job.style.display = "none";}
            if (Player.firstTimeTraveled) {visibleMenuTabs.push(travel);}
            else {travel.style.display = "none";}
            if (Player.firstProgramAvailable) {visibleMenuTabs.push(createProgram);}
            else {createProgram.style.display = "none";}
            if (Player.hasWseAccount) {visibleMenuTabs.push(stockmarket);}
            else {stockmarket.style.display = "none";}
            if(Player.bladeburner instanceof Bladeburner) {visibleMenuTabs.push(bladeburner);}
            else {bladeburner.style.display = "none";}
            if(Player.corporation instanceof Corporation) {visibleMenuTabs.push(corp);}
            else {corp.style.display = "none";}
            if(Player.inGang()) {visibleMenuTabs.push(gang);}
            else {gang.style.display = "none";}

            Engine.closeMainMenuHeader(visibleMenuTabs);
        } else {
            //No save found, start new game
            console.log("Initializing new game");
            initBitNodes();
            initBitNodeMultipliers(Player);
            initSourceFiles();
            initSpecialServerIps();
            Engine.setDisplayElements();        //Sets variables for important DOM elements
            Engine.start();                     //Run main game loop and Scripts loop
            Player.init();
            initForeignServers(Player.getHomeComputer());
            initCompanies();
            initFactions();
            initAugmentations();
            initMessages();
            initStockSymbols();
            initLiterature();
            initSingularitySFFlags();

            //Open main menu accordions for new game
            //Main menu accordions
            var hackingHdr      = document.getElementById("hacking-menu-header");
            hackingHdr.classList.toggle("opened");
            var characterHdr    = document.getElementById("character-menu-header");
            characterHdr.classList.toggle("opened");
            var worldHdr        = document.getElementById("world-menu-header");
            worldHdr.classList.toggle("opened");
            var helpHdr         = document.getElementById("help-menu-header");
            helpHdr.classList.toggle("opened");

            //Hide tabs that wont be revealed until later
            factions.style.display = "none";
            augmentations.style.display = "none";
            job.style.display = "none";
            stockmarket.style.display = "none";
            travel.style.display = "none";
            createProgram.style.display = "none";
            bladeburner.style.display = "none";
            corp.style.display = "none";
            gang.style.display = "none";
            dev.style.display = "none";

            Engine.openMainMenuHeader(
                [terminal, createScript, activeScripts, stats,
                 hacknetnodes, city,
                 tutorial, options]
            );

            //Start interactive tutorial
            iTutorialStart();
            removeLoadingScreen();
        }
        //Initialize labels on game settings
        setSettingsLabels();
        scriptEditorInit();
        Terminal.resetTerminalInput();
    },

    setDisplayElements: function() {
        //Content elements
        Engine.Display.terminalContent = document.getElementById("terminal-container");
        routing.navigateTo(Page.Terminal);

        Engine.Display.characterContent = document.getElementById("character-container");
        Engine.Display.characterContent.style.display = "none";

        Engine.Display.scriptEditorContent = document.getElementById("script-editor-container");
        Engine.Display.scriptEditorContent.style.display = "none";

        Engine.Display.activeScriptsContent = document.getElementById("active-scripts-container");
        Engine.Display.activeScriptsContent.style.display = "none";

        Engine.Display.hacknetNodesContent = document.getElementById("hacknet-nodes-container");
        Engine.Display.hacknetNodesContent.style.display = "none";

        Engine.Display.worldContent = document.getElementById("world-container");
        Engine.Display.worldContent.style.display = "none";

        Engine.Display.createProgramContent = document.getElementById("create-program-container");
        Engine.Display.createProgramContent.style.display = "none";

        Engine.Display.factionsContent = document.getElementById("factions-container");
        Engine.Display.factionsContent.style.display = "none";


        Engine.Display.factionContent = document.getElementById("faction-container");
        Engine.Display.factionContent.style.display = "none";

        Engine.Display.factionAugmentationsContent = document.getElementById("faction-augmentations-container");
        Engine.Display.factionAugmentationsContent.style.display = "none";

        Engine.Display.augmentationsContent = document.getElementById("augmentations-container");
        Engine.Display.augmentationsContent.style.display = "none";


        Engine.Display.tutorialContent = document.getElementById("tutorial-container");
        Engine.Display.tutorialContent.style.display = "none";

        Engine.Display.infiltrationContent = document.getElementById("infiltration-container");
        Engine.Display.infiltrationContent.style.display = "none";

        Engine.Display.stockMarketContent = document.getElementById("stock-market-container");
        Engine.Display.stockMarketContent.style.display = "none";

        Engine.Display.missionContent = document.getElementById("mission-container");
        Engine.Display.missionContent.style.display = "none";

        //Character info
        Engine.Display.characterInfo = document.getElementById("character-content");

        //Location lists
        Engine.aevumLocationsList = document.getElementById("aevum-locations-list");
        Engine.chongqingLocationsList = document.getElementById("chongqing-locations-list");
        Engine.sector12LocationsList = document.getElementById("sector12-locations-list");
        Engine.newTokyoLocationsList = document.getElementById("newtokyo-locations-list");
        Engine.ishimaLocationsList = document.getElementById("ishima-locations-list");
        Engine.volhavenLocationsList = document.getElementById("volhaven-locations-list");

        //Location page (page that shows up when you visit a specific location in World)
        Engine.Display.locationContent = document.getElementById("location-container");
        //Engine.Display.locationContent.style.visibility = "hidden";
        Engine.Display.locationContent.style.display = "none";

        //Work In Progress
        Engine.Display.workInProgressContent = document.getElementById("work-in-progress-container");
        //Engine.Display.workInProgressContent.style.visibility = "hidden";
        Engine.Display.workInProgressContent.style.display = "none";

        //Red Pill / Hack World Daemon
        Engine.Display.redPillContent = document.getElementById("red-pill-container");
        Engine.Display.redPillContent.style.display = "none";

        //Cinematic Text
        Engine.Display.cinematicTextContent = document.getElementById("cinematic-text-container");
        Engine.Display.cinematicTextContent.style.display = "none";

		//Init Location buttons
		initLocationButtons();

        // Initialize references to main menu links
        if (!initializeMainMenuLinks()) {
            const errorMsg = "Failed to initialize Main Menu Links. Please try refreshing the page. " +
                             "If that doesn't work, report the issue to the developer";
            exceptionAlert(new Error(errorMsg));
            console.error(errorMsg);
            return;
        }
    },

    /* Initialization */
    init: function() {
        //Import game link
        document.getElementById("import-game-link").onclick = function() {
            saveObject.importGame();
        };

        // Initialize Main Menu Headers (this must be done after initializing the links)
        if (!initializeMainMenuHeaders(Player, process.env.NODE_ENV === "development")) {
            const errorMsg = "Failed to initialize Main Menu Headers. Please try refreshing the page. " +
                             "If that doesn't work, report the issue to the developer";
            exceptionAlert(new Error(errorMsg));
            console.error(errorMsg);
            return;
        }

        MainMenuLinks.Terminal.addEventListener("click", function() {
            Engine.loadTerminalContent();
            return false;
        });

        MainMenuLinks.ScriptEditor.addEventListener("click", function() {
            Engine.loadScriptEditorContent();
            return false;
        });

        MainMenuLinks.ActiveScripts.addEventListener("click", function() {
            Engine.loadActiveScriptsContent();
            return false;
        });

        MainMenuLinks.CreateProgram.addEventListener("click", function() {
            Engine.loadCreateProgramContent();
            return false;
        });

        MainMenuLinks.Stats.addEventListener("click", function() {
            Engine.loadCharacterContent();
            return false;
        });

        MainMenuLinks.Factions.addEventListener("click", function() {
            Engine.loadFactionsContent();
            return false;
        });

        MainMenuLinks.Augmentations.addEventListener("click", function() {
            Engine.loadAugmentationsContent();
            return false;
        });

        MainMenuLinks.HacknetNodes.addEventListener("click", function() {
            Engine.loadHacknetNodesContent();
            return false;
        });

        MainMenuLinks.Sleeves.addEventListener("click", function() {
            Engine.loadSleevesContent();
            MainMenuLinks.Sleeves.classList.add("active");
            return false;
        });

        MainMenuLinks.City.addEventListener("click", function() {
            Engine.loadWorldContent();
            return false;
        });

        MainMenuLinks.Travel.addEventListener("click", function() {
            Engine.loadTravelContent();
            MainMenuLinks.Travel.classList.add("active");
            return false;
        });

        MainMenuLinks.Job.addEventListener("click", function() {
            Engine.loadJobContent();
            MainMenuLinks.Job.classList.add("active");
            return false;
        });

        MainMenuLinks.StockMarket.addEventListener("click", function() {
            Engine.loadStockMarketContent();
            MainMenuLinks.StockMarket.classList.add("active");
            return false;
        });

        MainMenuLinks.Bladeburner.addEventListener("click", function() {
            Engine.loadBladeburnerContent();
            return false;
        });

        MainMenuLinks.Corporation.addEventListener("click", function() {
            Engine.loadCorporationContent();
            MainMenuLinks.Corporation.classList.add("active");
            return false;
        });

        MainMenuLinks.Gang.addEventListener("click", function() {
            Engine.loadGangContent();
            return false;
        });

        MainMenuLinks.Tutorial.addEventListener("click", function() {
            Engine.loadTutorialContent();
            return false;
        });

        MainMenuLinks.DevMenu.addEventListener("click", function() {
            if (process.env.NODE_ENV === "development") {
                Engine.loadDevMenuContent();
            }
            return false;
        });

        //Active scripts list
        Engine.ActiveScriptsList = document.getElementById("active-scripts-list");

        //Save, Delete, Import/Export buttons
        Engine.Clickables.saveMainMenuButton = document.getElementById("save-game-link");
        Engine.Clickables.saveMainMenuButton.addEventListener("click", function() {
            saveObject.saveGame(indexedDb);
            return false;
        });

        Engine.Clickables.deleteMainMenuButton = document.getElementById("delete-game-link");
        Engine.Clickables.deleteMainMenuButton.addEventListener("click", function() {
            saveObject.deleteGame(indexedDb);
            return false;
        });

        document.getElementById("export-game-link").addEventListener("click", function() {
            saveObject.exportGame();
            return false;
        });

        //Character Overview buttons
        document.getElementById("character-overview-save-button").addEventListener("click", function() {
            saveObject.saveGame(indexedDb);
            return false;
        });

        document.getElementById("character-overview-options-button").addEventListener("click", function() {
            gameOptionsBoxOpen();
            return false;
        });

        //Create Program buttons
        initCreateProgramButtons();

        //Message at the top of terminal
        postNetburnerText();

        //Player was working cancel button
        if (Player.isWorking) {
            var cancelButton = document.getElementById("work-in-progress-cancel-button");
            cancelButton.addEventListener("click", function() {
                if (Player.workType == CONSTANTS.WorkTypeFaction) {
                    var fac = Factions[Player.currentWorkFactionName];
                    Player.finishFactionWork(true);
                } else if (Player.workType == CONSTANTS.WorkTypeCreateProgram) {
                    Player.finishCreateProgramWork(true);
                } else if (Player.workType == CONSTANTS.WorkTypeStudyClass) {
                    Player.finishClass();
                } else if (Player.workType == CONSTANTS.WorkTypeCrime) {
                    Player.finishCrime(true);
                } else if (Player.workType == CONSTANTS.WorkTypeCompanyPartTime) {
                    Player.finishWorkPartTime();
                } else {
                    Player.finishWork(true);
                }
            });
            Engine.loadWorkInProgressContent();
        }

        //character overview screen
        document.getElementById("character-overview-container").style.display = "block";

        //Remove classes from links (they might be set from tutorial)
        document.getElementById("terminal-menu-link").removeAttribute("class");
        document.getElementById("stats-menu-link").removeAttribute("class");
        document.getElementById("create-script-menu-link").removeAttribute("class");
        document.getElementById("active-scripts-menu-link").removeAttribute("class");
        document.getElementById("hacknet-nodes-menu-link").removeAttribute("class");
        document.getElementById("city-menu-link").removeAttribute("class");
        document.getElementById("tutorial-menu-link").removeAttribute("class");

        // Copy Save Data to Clipboard
        document.getElementById("copy-save-to-clipboard-link").addEventListener("click", function() {
            const saveString = saveObject.getSaveString();
            if (!navigator.clipboard) {
                // Async Clipboard API not supported, so we'll use this using the
                // textarea and document.execCommand('copy') trick
                const textArea = document.createElement("textarea");
                textArea.value = saveString;
                textArea.setAttribute("readonly", '');
                textArea.style.position = 'absolute';
                textArea.left = '-9999px';
                document.body.appendChild(textArea);
                textArea.focus();
                textArea.select();
                try {
                    const successful = document.execCommand("copy");
                    if (successful) {
                        createStatusText("Copied save to clipboard");
                    } else {
                        createStatusText("Failed to copy save");
                    }
                } catch(e) {
                    console.error("Unable to copy save data to clipboard using document.execCommand('copy')");
                    createStatusText("Failed to copy save");
                }
                document.body.removeChild(textArea);
            } else {
                // Use the Async Clipboard API
                navigator.clipboard.writeText(saveString).then(function() {
                    createStatusText("Copied save to clipboard");
                }, function(e) {
                    console.error("Unable to copy save data to clipboard using Async API");
                    createStatusText("Failed to copy save");
                })
            }
        });

        //DEBUG Delete active Scripts on home
        document.getElementById("debug-delete-scripts-link").addEventListener("click", function() {
            console.log("Deleting running scripts on home computer");
            Player.getHomeComputer().runningScripts = [];
            dialogBoxCreate("Forcefully deleted all running scripts on home computer. Please save and refresh page");
            gameOptionsBoxClose();
            return false;
        });

        //DEBUG Soft Reset
        document.getElementById("debug-soft-reset").addEventListener("click", function() {
            dialogBoxCreate("Soft Reset!");
            prestigeAugmentation();
            gameOptionsBoxClose();
            return false;
        });
    },

    start: function() {
        //Run main loop
        Engine.idleTimer();

        //Scripts
        runScriptsLoop();
    }
};

var indexedDb, indexedDbRequest;
window.onload = function() {
    if (!window.indexedDB) {
        return Engine.load(null); //Will try to load from localstorage
    }

    //DB is called bitburnerSave
    //Object store is called savestring
    //key for the Object store is called save
    indexedDbRequest = window.indexedDB.open("bitburnerSave", 1);

    indexedDbRequest.onerror = function(e) {
        console.log("Error opening indexedDB: ");
        console.log(e);
        return Engine.load(null); //Try to load from localstorage
    };

    indexedDbRequest.onsuccess = function(e) {
        console.log("Opening bitburnerSave database successful!");
        indexedDb = e.target.result;
        var transaction = indexedDb.transaction(["savestring"]);
        var objectStore = transaction.objectStore("savestring");
        var request = objectStore.get("save");
        request.onerror = function(e) {
            console.log("Error in Database request to get savestring: " + e);
            return Engine.load(null); //Try to load from localstorage
        }

        request.onsuccess = function(e) {
            Engine.load(request.result); //Is this right?
        }
    };

    indexedDbRequest.onupgradeneeded = function(e) {
        var db = e.target.result;
        var objectStore = db.createObjectStore("savestring");
    }
};

export {Engine};<|MERGE_RESOLUTION|>--- conflicted
+++ resolved
@@ -53,12 +53,9 @@
          loadAllRunningScripts,
          scriptEditorInit,
          updateScriptEditorContent }                    from "./Script/ScriptHelpers";
-<<<<<<< HEAD
 import { AllServers,
          initForeignServers }                           from "./Server/AllServers";
-=======
-import { AllServers, initForeignServers }               from "./Server/AllServers";
->>>>>>> 6969a8f9
+
 import { Server }                                       from "./Server/Server";
 import {Settings}                                       from "./Settings/Settings";
 import { initSourceFiles, SourceFiles }                 from "./SourceFile";
