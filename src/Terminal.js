import {substituteAliases, printAliases,
        parseAliasDeclaration,
        removeAlias, GlobalAliases,
        Aliases}                            from "./Alias";
import {CONSTANTS}                          from "./Constants";
import {Programs}                           from "./CreateProgram";
import {executeDarkwebTerminalCommand,
        checkIfConnectedToDarkweb,
        DarkWebItems}                       from "./DarkWeb";
import {Engine}                             from "./engine";
import {FconfSettings, parseFconfSettings,
        createFconf}                        from "./Fconf";
import {calculateHackingChance,
        calculateHackingExpGain,
        calculatePercentMoneyHacked,
        calculateHackingTime,
        calculateGrowTime,
        calculateWeakenTime}                from "./Hacking";
import {TerminalHelpText, HelpTexts}        from "./HelpText";
import {iTutorialNextStep, iTutorialSteps,
        ITutorial}                          from "./InteractiveTutorial";
import {showLiterature}                     from "./Literature";
import {showMessage, Message}               from "./Message";
import {killWorkerScript, addWorkerScript}  from "./NetscriptWorker";
import numeral                              from "numeral/min/numeral.min";
import {Player}                             from "./Player";
import {hackWorldDaemon}                    from "./RedPill";
import {findRunningScript, RunningScript,
        AllServersMap, Script,
        isScriptFilename}                   from "./Script";
import {AllServers, GetServerByHostname,
        getServer, Server}                  from "./Server";
import {Settings}                           from "./Settings";
import {SpecialServerIps,
        SpecialServerNames}                 from "./SpecialServerIps";
import {TextFile, getTextFile}              from "./TextFile";

import {containsAllStrings, longestCommonStart,
        formatNumber}                       from "../utils/StringHelperFunctions";
import {Page, routing}                      from "./ui/navigationTracking";
import {KEY}                                from "../utils/helpers/keyCodes";
import {addOffset}                          from "../utils/helpers/addOffset";
import {isString}                           from "../utils/helpers/isString";
import {arrayToString}                      from "../utils/helpers/arrayToString";
import {getTimestamp}                       from "../utils/helpers/getTimestamp";
import {logBoxCreate}                       from "../utils/LogBox";
import {yesNoBoxCreate,
        yesNoBoxGetYesButton,
        yesNoBoxGetNoButton, yesNoBoxClose} from "../utils/YesNoBox";
import {post, hackProgressBarPost,
        hackProgressPost}                   from "./ui/postToTerminal";

import autosize from 'autosize';
import * as JSZip from 'jszip';
import * as FileSaver from 'file-saver';

function postNetburnerText() {
	post("Bitburner v" + CONSTANTS.Version);
}

//Defines key commands in terminal
$(document).keydown(function(event) {
	//Terminal
	if (routing.isOn(Page.Terminal)) {
        var terminalInput = document.getElementById("terminal-input-text-box");
        if (terminalInput != null && !event.ctrlKey && !event.shiftKey) {terminalInput.focus();}

		if (event.keyCode === KEY.ENTER) {
            event.preventDefault(); //Prevent newline from being entered in Script Editor
<<<<<<< HEAD
			var command = terminalInput.value;
			post(
                "[" +
=======
			var command = $('input[class=terminal-input]').val();
			      post(
                "<span class='prompt'>[" +
>>>>>>> 28b83b77
                (FconfSettings.ENABLE_TIMESTAMPS ? getTimestamp() + " " : "") +
                Player.getCurrentServer().hostname +
                " ~]&gt;</span> " + command
            );

            if (command.length > 0) {
                Terminal.resetTerminalInput();      //Clear input first
                const commands = command.split(";");
                for(let i = 0; i < commands.length; i++) {
                    if(commands[i].match(/^\s*$/)) { continue; }
                    Terminal.executeCommand(commands[i]);
                }
			}
		}

		if (event.keyCode === KEY.C && event.ctrlKey) {
            if (Engine._actionInProgress) {
                //Cancel action
                post("Cancelling...");
    			Engine._actionInProgress = false;
    			Terminal.finishAction(true);
            } else if (FconfSettings.ENABLE_BASH_HOTKEYS) {
                //Dont prevent default so it still copies
                Terminal.resetTerminalInput();  //Clear Terminal
            }
		}

        if (event.keyCode === KEY.L && event.ctrlKey) {
            event.preventDefault();
            Terminal.executeCommand("clear"); //Clear screen
        }

        //Ctrl p same as up arrow
        //Ctrl n same as down arrow

        if (event.keyCode === KEY.UPARROW ||
            (FconfSettings.ENABLE_BASH_HOTKEYS && event.keyCode === KEY.P && event.ctrlKey)) {
            if (FconfSettings.ENABLE_BASH_HOTKEYS) {event.preventDefault();}
            //Cycle through past commands
            if (terminalInput == null) {return;}
            var i = Terminal.commandHistoryIndex;
            var len = Terminal.commandHistory.length;

            if (len == 0) {return;}
            if (i < 0 || i > len) {
                Terminal.commandHistoryIndex = len;
            }

            if (i != 0) {
                --Terminal.commandHistoryIndex;
            }
            var prevCommand = Terminal.commandHistory[Terminal.commandHistoryIndex];
            terminalInput.value = prevCommand;
            setTimeout(function(){terminalInput.selectionStart = terminalInput.selectionEnd = 10000; }, 0);
        }

        if (event.keyCode === KEY.DOWNARROW ||
            (FconfSettings.ENABLE_BASH_HOTKEYS && event.keyCode === KEY.M && event.ctrlKey)) {
            if (FconfSettings.ENABLE_BASH_HOTKEYS) {event.preventDefault();}
            //Cycle through past commands
            if (terminalInput == null) {return;}
            var i = Terminal.commandHistoryIndex;
            var len = Terminal.commandHistory.length;

            if (len == 0) {return;}
            if (i < 0 || i > len) {
                Terminal.commandHistoryIndex = len;
            }

            //Latest command, put nothing
            if (i == len || i == len-1) {
                Terminal.commandHistoryIndex = len;
                terminalInput.value = "";
            } else {
                ++Terminal.commandHistoryIndex;
                var prevCommand = Terminal.commandHistory[Terminal.commandHistoryIndex];
                terminalInput.value = prevCommand;
            }
        }

        if (event.keyCode === KEY.TAB) {
            event.preventDefault();

            //Autocomplete
            if (terminalInput == null) {return;}
            var input = terminalInput.value;
            if (input == "") {return;}

            const semiColonIndex = input.lastIndexOf(";");
            if(semiColonIndex !== -1) {
                input = input.slice(semiColonIndex+1);
            }

            input = input.trim();
            input = input.replace(/\s\s+/g, ' ');

            var commandArray = input.split(" ");
            var index = commandArray.length - 2;
            if (index < -1) {index = 0;}
            var allPos = determineAllPossibilitiesForTabCompletion(input, index);
            if (allPos.length == 0) {return;}

            var arg = "";
            var command = "";
            if (commandArray.length == 0) {return;}
            if (commandArray.length == 1) {command = commandArray[0];}
            else if (commandArray.length == 2) {
                command = commandArray[0];
                arg = commandArray[1];
            } else if (commandArray.length == 3) {
                command = commandArray[0] + " " + commandArray[1];
                arg = commandArray[2];
            } else {
                arg = commandArray.pop();
                command = commandArray.join(" ");
            }

            tabCompletion(command, arg, allPos);
            terminalInput.focus();
        }

        //Extra Bash Emulation Hotkeys, must be enabled through .fconf
        if (FconfSettings.ENABLE_BASH_HOTKEYS) {
            if (event.keyCode === KEY.A && event.ctrlKey) {
                event.preventDefault();
                Terminal.moveTextCursor("home");
            }

            if (event.keyCode === KEY.E && event.ctrlKey) {
                event.preventDefault();
                Terminal.moveTextCursor("end");
            }

            if (event.keyCode === KEY.B && event.ctrlKey) {
                event.preventDefault();
                Terminal.moveTextCursor("prevchar");
            }

            if (event.keyCode === KEY.B && event.altKey) {
                event.preventDefault();
                Terminal.moveTextCursor("prevword");
            }

            if (event.keyCode === KEY.F && event.ctrlKey) {
                event.preventDefault();
                Terminal.moveTextCursor("nextchar");
            }

            if (event.keyCode === KEY.F && event.altKey) {
                event.preventDefault();
                Terminal.moveTextCursor("nextword");
            }


            if ((event.keyCode === KEY.H || event.keyCode === KEY.D) && event.ctrlKey) {
                Terminal.modifyInput("backspace");
                event.preventDefault();
            }

            //TODO AFTER THIS:

            //alt + d deletes word after cursor
            //^w deletes word before cursor
            //^k clears line after cursor
            //^u clears line before cursor
        }
	}
});

//Keep terminal in focus
let terminalCtrlPressed = false, shiftKeyPressed = false;
$(document).ready(function() {
	if (routing.isOn(Page.Terminal)) {
		$('.terminal-input').focus();
	}
});
$(document).keydown(function(e) {
	if (routing.isOn(Page.Terminal)) {
		if (e.which == KEY.CTRL) {
			terminalCtrlPressed = true;
		} else if (e.shiftKey) {
            shiftKeyPressed = true;
        } else if (terminalCtrlPressed || shiftKeyPressed) {
			//Don't focus
		} else {
            var inputTextBox = document.getElementById("terminal-input-text-box");
            if (inputTextBox != null) {inputTextBox.focus();}

			terminalCtrlPressed = false;
            shiftKeyPressed = false;
		}
	}
})
$(document).keyup(function(e) {
	if (routing.isOn(Page.Terminal)) {
		if (e.which == KEY.CTRL) {
			terminalCtrlPressed = false;
		}
        if (e.shiftKey) {
            shiftKeyPressed = false;
        }
	}
})

//Implements a tab completion feature for terminal
//  command - Terminal command except for the last incomplete argument
//  arg - Incomplete argument string that the function will try to complete, or will display
//        a series of possible options for
//  allPossibilities - Array of strings containing all possibilities that the
//                     string can complete to
//  index - index of argument that is being "tab completed". By default is 0, the first argument
function tabCompletion(command, arg, allPossibilities, index=0) {
    if (!(allPossibilities.constructor === Array)) {return;}
    if (!containsAllStrings(allPossibilities)) {return;}

    //if (!command.startsWith("./")) {
        //command = command.toLowerCase();
    //}

    //Remove all options in allPossibilities that do not match the current string
    //that we are attempting to autocomplete
    if (arg == "") {
        for (var i = allPossibilities.length-1; i >= 0; --i) {
            if (!allPossibilities[i].toLowerCase().startsWith(command.toLowerCase())) {
                allPossibilities.splice(i, 1);
            }
        }
    } else {
        for (var i = allPossibilities.length-1; i >= 0; --i) {
            if (!allPossibilities[i].toLowerCase().startsWith(arg.toLowerCase())) {
                allPossibilities.splice(i, 1);
            }
        }
    }

    var val = "";
    if (allPossibilities.length == 0) {
        return;
    } else if (allPossibilities.length == 1) {
        if (arg == "") {
            //Autocomplete command
            val = allPossibilities[0] + " ";
        } else {
            val = command + " " + allPossibilities[0];
        }

        const textBox = document.getElementById("terminal-input-text-box");
        const oldValue = textBox.value;
        const semiColonIndex = oldValue.lastIndexOf(";");
        if(semiColonIndex === -1) {
            // no ; replace the whole thing.
            textBox.value = val;
        } else {
            // replace just after the last semicolon
            textBox.value = textBox.value.slice(0, semiColonIndex+1)+" "+val;
        }

        document.getElementById("terminal-input-text-box").focus();
    } else {
        var longestStartSubstr = longestCommonStart(allPossibilities);
        //If the longest common starting substring of remaining possibilities is the same
        //as whatevers already in terminal, just list all possible options. Otherwise,
        //change the input in the terminal to the longest common starting substr
        var allOptionsStr = "";
        for (var i = 0; i < allPossibilities.length; ++i) {
            allOptionsStr += allPossibilities[i];
            allOptionsStr += "   ";
        }
        if (arg == "") {
            if (longestStartSubstr == command) {
                post("> " + command);
                post(allOptionsStr);
            } else {
                document.getElementById("terminal-input-text-box").value = longestStartSubstr;
                document.getElementById("terminal-input-text-box").focus();
            }
        } else {
            if (longestStartSubstr == arg) {
                //List all possible options
                post("> " + command + " " + arg);
                post(allOptionsStr);
            } else {
                document.getElementById("terminal-input-text-box").value = command + " " + longestStartSubstr;
                document.getElementById("terminal-input-text-box").focus();
            }
        }

    }
}

function determineAllPossibilitiesForTabCompletion(input, index=0) {
    var allPos = [];
    allPos = allPos.concat(Object.keys(GlobalAliases));
    var currServ = Player.getCurrentServer();
    input = input.toLowerCase();

    //If the command starts with './' and the index == -1, then the user
    //has input ./partialexecutablename so autocomplete the script or program
    //Put './' in front of each script/executable
    if (input.startsWith("./") && index == -1) {
        //All programs and scripts
        for (var i = 0; i < currServ.scripts.length; ++i) {
            allPos.push("./" + currServ.scripts[i].filename);
        }

        //Programs are on home computer
        var homeComputer = Player.getHomeComputer();
        for(var i = 0; i < homeComputer.programs.length; ++i) {
            allPos.push("./" + homeComputer.programs[i]);
        }
        return allPos;
    }

    //Autocomplete the command
    if (index == -1) {
        return ["alias", "analyze", "cat", "check", "clear", "cls", "connect", "download", "free",
                "hack", "help", "home", "hostname", "ifconfig", "kill", "killall",
                "ls", "lscpu", "mem", "nano", "ps", "rm", "run", "scan", "scan-analyze",
                "scp", "sudov", "tail", "theme", "top"].concat(Object.keys(Aliases)).concat(Object.keys(GlobalAliases));
    }

    if (input.startsWith ("buy ")) {
        let options = [];
        for(const i in DarkWebItems) {
            const item = DarkWebItems[i]
            options.push(item.program);
        }
        return options.concat(Object.keys(GlobalAliases));
    }

    if (input.startsWith("scp ") && index == 1) {
        for (var iphostname in AllServers) {
            if (AllServers.hasOwnProperty(iphostname)) {
                allPos.push(AllServers[iphostname].ip);
                allPos.push(AllServers[iphostname].hostname);
            }
        }
    }

    if (input.startsWith("scp ") && index == 0) {
        //All Scripts and lit files
        for (var i = 0; i < currServ.scripts.length; ++i) {
            allPos.push(currServ.scripts[i].filename);
        }
        for (var i = 0; i < currServ.messages.length; ++i) {
            if (!(currServ.messages[i] instanceof Message)) {
                allPos.push(currServ.messages[i]);
            }
        }
        for (var i = 0; i < currServ.textFiles.length; ++i) {
            allPos.push(currServ.textFiles[i].fn);
        }
    }

    if (input.startsWith("connect ") || input.startsWith("telnet ")) {
        //All network connections
        for (var i = 0; i < currServ.serversOnNetwork.length; ++i) {
            var serv = AllServers[currServ.serversOnNetwork[i]];
            if (serv == null) {continue;}
            allPos.push(serv.ip); //IP
            allPos.push(serv.hostname); //Hostname
        }
        return allPos;
    }

    if (input.startsWith("kill ") || input.startsWith("tail ") ||
        input.startsWith("mem ") || input.startsWith("check ")) {
        //All Scripts
        for (var i = 0; i < currServ.scripts.length; ++i) {
            allPos.push(currServ.scripts[i].filename);
        }
        return allPos;
    }

    if (input.startsWith("nano ")) {
        //Scripts and text files and .fconf
        for (var i = 0; i < currServ.scripts.length; ++i) {
            allPos.push(currServ.scripts[i].filename);
        }
        for (var i = 0; i < currServ.textFiles.length; ++i) {
            allPos.push(currServ.textFiles[i].fn);
        }
        allPos.push(".fconf");
        return allPos;
    }

    if (input.startsWith("rm ")) {
        for (var i = 0; i < currServ.scripts.length; ++i) {
            allPos.push(currServ.scripts[i].filename);
        }
        for (var i = 0; i < currServ.programs.length; ++i) {
            allPos.push(currServ.programs[i]);
        }
        for (var i = 0; i < currServ.messages.length; ++i) {
            if (!(currServ.messages[i] instanceof Message) && isString(currServ.messages[i]) &&
                  currServ.messages[i].endsWith(".lit")) {
                allPos.push(currServ.messages[i]);
            }
        }
        for (var i = 0; i < currServ.textFiles.length; ++i) {
            allPos.push(currServ.textFiles[i].fn);
        }
        return allPos;
    }

    if (input.startsWith("run ")) {
        //All programs and scripts
        for (var i = 0; i < currServ.scripts.length; ++i) {
            allPos.push(currServ.scripts[i].filename);
        }

        //Programs are on home computer
        var homeComputer = Player.getHomeComputer();
        for(var i = 0; i < homeComputer.programs.length; ++i) {
            allPos.push(homeComputer.programs[i]);
        }
        return allPos;
    }

    if (input.startsWith("cat ")) {
        for (var i = 0; i < currServ.messages.length; ++i) {
            if (currServ.messages[i] instanceof Message) {
                allPos.push(currServ.messages[i].filename);
            } else {
                allPos.push(currServ.messages[i]);
            }
        }
        for (var i = 0; i < currServ.textFiles.length; ++i) {
            allPos.push(currServ.textFiles[i].fn);
        }
        return allPos;
    }

    if (input.startsWith("download ")) {
        for (var i = 0; i < currServ.textFiles.length; ++i) {
            allPos.push(currServ.textFiles[i].fn);
        }
        for (var i = 0; i < currServ.scripts.length; ++i) {
            allPos.push(currServ.scripts[i].filename);
        }
    }
    return allPos;
}

let Terminal = {
    //Flags to determine whether the player is currently running a hack or an analyze
    hackFlag:           false,
    analyzeFlag:        false,
    actionStarted:      false,
    actionTime:         0,

    commandHistory: [],
    commandHistoryIndex: 0,

    resetTerminalInput: function() {
<<<<<<< HEAD
        if (FconfSettings.WRAP_INPUT) {
            document.getElementById("terminal-input-td").innerHTML =
                "<div id='terminal-input-header'>[" + Player.getCurrentServer().hostname + " ~]" + "$ </div>" +
                '<textarea type="text" id="terminal-input-text-box" class="terminal-input" tabindex="1"/>';

            //Auto re-size the line element as it wraps
            autosize(document.getElementById("terminal-input-text-box"));
        } else {
            document.getElementById("terminal-input-td").innerHTML =
                "<div id='terminal-input-header'>[" + Player.getCurrentServer().hostname + " ~]" + "$ </div>" +
                '<input type="text" id="terminal-input-text-box" class="terminal-input" tabindex="1"/>';
        }
=======
        document.getElementById("terminal-input-td").innerHTML =
            "<div id='terminal-input-header' class='prompt'>[" + Player.getCurrentServer().hostname + " ~]" + "$ </div>" +
            '<input type="text" id="terminal-input-text-box" class="terminal-input" tabindex="1"/>';
>>>>>>> 28b83b77
        var hdr = document.getElementById("terminal-input-header");
        hdr.style.display = "inline";
    },

    modifyInput: function(mod) {
        try {
            var terminalInput = document.getElementById("terminal-input-text-box");
            if (terminalInput == null) {return;}
            terminalInput.focus();

            var inputLength = terminalInput.value.length;
            var start = terminalInput.selectionStart;
            var end = terminalInput.selectionEnd;
            var inputText = terminalInput.value;

            switch(mod.toLowerCase()) {
                case "backspace":
                    if (start > 0 && start <= inputLength+1) {
                        terminalInput.value = inputText.substr(0, start-1) + inputText.substr(start);
                    }
                    break;
                case "deletewordbefore":    //Delete rest of word before the cursor
                    for (var delStart = start-1; delStart > 0; --delStart) {
                        if (inputText.charAt(delStart) === " ") {
                            terminalInput.value = inputText.substr(0, delStart) + inputText.substr(start);
                            return;
                        }
                    }
                    break;
                case "deletewordafter":     //Delete rest of word after the cursor
                    for (var delStart = start+1; delStart <= text.length+1; ++delStart) {
                        if (inputText.charAt(delStart) === " ") {
                            terminalInput.value = inputText.substr(0, start) + inputText.substr(delStart);
                            return;
                        }
                    }
                    break;
                case "clearafter":          //Deletes everything after cursor
                    break;
                case "clearbefore:":        //Deleetes everything before cursor
                    break;
            }
        } catch(e) {
            console.log("Exception in Terminal.modifyInput: " + e);
        }
    },

    moveTextCursor: function(loc) {
        try {
            var terminalInput = document.getElementById("terminal-input-text-box");
            if (terminalInput == null) {return;}
            terminalInput.focus();

            var inputLength = terminalInput.value.length;
            var start = terminalInput.selectionStart;
            var end = terminalInput.selectionEnd;

            switch(loc.toLowerCase()) {
                case "home":
                    terminalInput.setSelectionRange(0,0);
                    break;
                case "end":
                    terminalInput.setSelectionRange(inputLength, inputLength);
                    break;
                case "prevchar":
                    if (start > 0) {terminalInput.setSelectionRange(start-1, start-1);}
                    break;
                case "prevword":
                    for (var i = start-2; i >= 0; --i) {
                        if (terminalInput.value.charAt(i) === " ") {
                            terminalInput.setSelectionRange(i+1, i+1);
                            return;
                        }
                    }
                    terminalInput.setSelectionRange(0, 0);
                    break;
                case "nextchar":
                    terminalInput.setSelectionRange(start+1, start+1);
                    break;
                case "nextword":
                    for (var i = start+1; i <= inputLength; ++i) {
                        if (terminalInput.value.charAt(i) === " ") {
                            terminalInput.setSelectionRange(i, i);
                            return;
                        }
                    }
                    terminalInput.setSelectionRange(inputLength, inputLength);
                    break;
                default:
                    console.log("WARNING: Invalid loc argument in Terminal.moveTextCursor()");
                    break;
            }
        } catch(e) {
            console.log("Exception in Terminal.moveTextCursor: " + e);
        }
    },

    startHack: function() {
        Terminal.hackFlag = true;

        //Hacking through Terminal should be faster than hacking through a script
        Terminal.actionTime = calculateHackingTime(Player.getCurrentServer()) / 4;
        Terminal.startAction();
    },

    startAnalyze: function() {
        Terminal.analyzeFlag = true;
        Terminal.actionTime = 1;
        post("Analyzing system...");
        Terminal.startAction();
    },

    startAction: function() {
       Terminal.actionStarted = true;

       hackProgressPost("Time left:");
       hackProgressBarPost("[");

       //Disable terminal
       document.getElementById("terminal-input-td").innerHTML = '<input type="text" class="terminal-input"/>';
       $('input[class=terminal-input]').prop('disabled', true);
    },

    finishAction: function(cancelled = false) {
        if (Terminal.hackFlag) {
            Terminal.finishHack(cancelled);
        } else if (Terminal.analyzeFlag) {
            Terminal.finishAnalyze(cancelled);
        }
    },

    //Complete the hack/analyze command
	finishHack: function(cancelled = false) {
		if (cancelled == false) {
            var server = Player.getCurrentServer();

			//Calculate whether hack was successful
			var hackChance = calculateHackingChance(server);
			var rand = Math.random();
			console.log("Hack success chance: " + hackChance +  ", rand: " + rand);
			var expGainedOnSuccess = calculateHackingExpGain(server);
			var expGainedOnFailure = (expGainedOnSuccess / 4);
			if (rand < hackChance) {	//Success!
                if (SpecialServerIps[SpecialServerNames.WorldDaemon] &&
                    SpecialServerIps[SpecialServerNames.WorldDaemon] == server.ip) {
                    if (Player.bitNodeN == null) {
                        Player.bitNodeN = 1;
                    }
                    hackWorldDaemon(Player.bitNodeN);
                    return;
                }
                server.manuallyHacked = true;
				var moneyGained = calculatePercentMoneyHacked(server);
				moneyGained = Math.floor(server.moneyAvailable * moneyGained);

				if (moneyGained <= 0) {moneyGained = 0;} //Safety check

				server.moneyAvailable -= moneyGained;
				Player.gainMoney(moneyGained);
                Player.gainHackingExp(expGainedOnSuccess)
                Player.gainIntelligenceExp(expGainedOnSuccess / CONSTANTS.IntelligenceTerminalHackBaseExpGain);

                server.fortify(CONSTANTS.ServerFortifyAmount);

				post("Hack successful! Gained $" + formatNumber(moneyGained, 2) + " and " + formatNumber(expGainedOnSuccess, 4) + " hacking EXP");
			} else {					//Failure
				//Player only gains 25% exp for failure? TODO Can change this later to balance
                Player.gainHackingExp(expGainedOnFailure)
				post("Failed to hack " + server.hostname + ". Gained " + formatNumber(expGainedOnFailure, 4) + " hacking EXP");
			}
		}

        //Rename the progress bar so that the next hacks dont trigger it. Re-enable terminal
        $("#hack-progress-bar").attr('id', "old-hack-progress-bar");
        $("#hack-progress").attr('id', "old-hack-progress");
        Terminal.resetTerminalInput();
        $('input[class=terminal-input]').prop('disabled', false);

        Terminal.hackFlag = false;
	},

    finishAnalyze: function(cancelled = false) {
		if (cancelled == false) {
            let currServ = Player.getCurrentServer();
			post(currServ.hostname + ": ");
            post("Organization name: " + currServ.organizationName);
            var rootAccess = "";
            if (currServ.hasAdminRights) {rootAccess = "YES";}
            else {rootAccess = "NO";}
            post("Root Access: " + rootAccess);
			post("Required hacking skill: " + currServ.requiredHackingSkill);
			post("Server security level: " + formatNumber(currServ.hackDifficulty, 3));
			post("Chance to hack: " + formatNumber(calculateHackingChance(currServ) * 100, 2) + "%");
			post("Time to hack: " + formatNumber(calculateHackingTime(currServ), 3) + " seconds");
			post("Total money available on server: $" + formatNumber(currServ.moneyAvailable, 2));
			post("Required number of open ports for NUKE: " + currServ.numOpenPortsRequired);
            if (currServ.sshPortOpen) {
				post("SSH port: Open")
			} else {
				post("SSH port: Closed")
			}

			if (currServ.ftpPortOpen) {
				post("FTP port: Open")
			} else {
				post("FTP port: Closed")
			}

			if (currServ.smtpPortOpen) {
				post("SMTP port: Open")
			} else {
				post("SMTP port: Closed")
			}

			if (currServ.httpPortOpen) {
				post("HTTP port: Open")
			} else {
				post("HTTP port: Closed")
			}

			if (currServ.sqlPortOpen) {
				post("SQL port: Open")
			} else {
				post("SQL port: Closed")
			}
		}
        Terminal.analyzeFlag = false;

        //Rename the progress bar so that the next hacks dont trigger it. Re-enable terminal
        $("#hack-progress-bar").attr('id', "old-hack-progress-bar");
        $("#hack-progress").attr('id', "old-hack-progress");
        Terminal.resetTerminalInput();
        $('input[class=terminal-input]').prop('disabled', false);
    },

    writeToScriptFile : function(server, fn, code) {
        var ret = {success: false, overwritten: false};
        if (!isScriptFilename(fn) || !(server instanceof Server)) { return ret; }

        //Check if the script already exists, and overwrite it if it does
        for (let i = 0; i < server.scripts.length; ++i) {
            if (fn === server.scripts[i].filename) {
                let script = server.scripts[i];
                script.code = code;
                script.updateRamUsage();
                script.module = "";
                ret.overwritten = true;
                ret.success = true;
                return ret;
            }
        }

        //Otherwise, create a new script
        var newScript = new Script();
        newScript.filename = fn;
        newScript.code = code;
        newScript.updateRamUsage();
        newScript.server = server.ip;
        server.scripts.push(newScript);
        ret.success = true;
        return ret;
    },

    writeToTextFile : function(server, fn, txt) {
        var ret = {success: false, overwritten: false};
        if (!fn.endsWith("txt") || !(server instanceof Server)) { return ret; }

        //Check if the text file already exists, and overwrite if it does
        for (let i = 0; i < server.textFiles.length; ++i) {
            if (server.textFiles[i].fn === fn) {
                ret.overwritten = true;
                server.textFiles[i].text = txt;
                ret.success = true;
                return ret;
            }
        }

        //Otherwise create a new text file
        var newFile = new TextFile(fn, txt);
        server.textFiles.push(newFile);
        ret.success = true;
        return ret;
    },

	executeCommand : function(command) {
        command = command.trim();
        //Replace all extra whitespace in command with a single space
        command = command.replace(/\s\s+/g, ' ');

        //Terminal history
        if (Terminal.commandHistory[Terminal.commandHistory.length-1] != command) {
            Terminal.commandHistory.push(command);
            if (Terminal.commandHistory.length > 50) {
                Terminal.commandHistory.splice(0, 1);
            }
        }
        Terminal.commandHistoryIndex = Terminal.commandHistory.length;

        //Process any aliases
        command = substituteAliases(command);

        //Allow usage of ./
        if (command.startsWith("./")) {
            command = "run " + command.slice(2);
        }

        //Only split the first space
		var commandArray = command.split(" ");
        if (commandArray.length > 1) {
            commandArray = [commandArray.shift(), commandArray.join(" ")];
        }

		if (commandArray.length == 0) {return;}

        /****************** Interactive Tutorial Terminal Commands ******************/
        if (ITutorial.isRunning) {
            var foodnstuffServ = GetServerByHostname("foodnstuff");
            if (foodnstuffServ == null) {throw new Error("Could not get foodnstuff server"); return;}

            switch(ITutorial.currStep) {
            case iTutorialSteps.TerminalHelp:
                if (commandArray[0] == "help") {
                    post(TerminalHelpText);
                    iTutorialNextStep();
                } else {post("Bad command. Please follow the tutorial");}
                break;
            case iTutorialSteps.TerminalLs:
                if (commandArray[0] == "ls") {
                    Terminal.executeListCommand(commandArray);
                    iTutorialNextStep();
                } else {post("Bad command. Please follow the tutorial");}
                break;
            case iTutorialSteps.TerminalScan:
                if (commandArray[0] == "scan") {
                    Terminal.executeScanCommand(commandArray);
                    iTutorialNextStep();
                } else {post("Bad command. Please follow the tutorial");}
                break;
            case iTutorialSteps.TerminalScanAnalyze1:
                if (commandArray.length == 1 && commandArray[0] == "scan-analyze") {
                    Terminal.executeScanAnalyzeCommand(1);
                    iTutorialNextStep();
                } else {post("Bad command. Please follow the tutorial");}
                break;
            case iTutorialSteps.TerminalScanAnalyze2:
                if (commandArray.length == 2 && commandArray[0] == "scan-analyze" &&
                    commandArray[1] == "2") {
                    Terminal.executeScanAnalyzeCommand(2);
                    iTutorialNextStep();
                } else {post("Bad command. Please follow the tutorial");}
                break;
                break;
            case iTutorialSteps.TerminalConnect:
                if (commandArray.length == 2) {
                    if ((commandArray[0] == "connect") &&
                        (commandArray[1] == "foodnstuff" || commandArray[1] == foodnstuffServ.ip)) {
                        Player.getCurrentServer().isConnectedTo = false;
                        Player.currentServer = foodnstuffServ.ip;
                        Player.getCurrentServer().isConnectedTo = true;
                        post("Connected to foodnstuff");
                        iTutorialNextStep();
                    } else {post("Wrong command! Try again!"); return;}
                } else {post("Bad command. Please follow the tutorial");}
                break;
            case iTutorialSteps.TerminalAnalyze:
                if (commandArray[0] == "analyze") {
                    if (commandArray.length != 1) {
                        post("Incorrect usage of analyze command. Usage: analyze"); return;
                    }
<<<<<<< HEAD
                    //Analyze the current server for information
                    Terminal.analyzeFlag = true;
                    post("Analyzing system...");
                    hackProgressPost("Time left:");
                    hackProgressBarPost("[");
                    Player.analyze();

                    //Disable terminal
                    document.getElementById("terminal-input-td").innerHTML = '<input type="text" class="terminal-input"/>';
                    $('input[class=terminal-input]').prop('disabled', true);
=======
                    Terminal.startAnalyze();
>>>>>>> 28b83b77
                    iTutorialNextStep();
                } else {
                    post("Bad command. Please follow the tutorial");
                }
                break;
            case iTutorialSteps.TerminalNuke:
                if (commandArray.length == 2 &&
                    commandArray[0] == "run" && commandArray[1] == "NUKE.exe") {
                    foodnstuffServ.hasAdminRights = true;
                    post("NUKE successful! Gained root access to foodnstuff");
                    iTutorialNextStep();
                } else {post("Bad command. Please follow the tutorial");}
                break;
            case iTutorialSteps.TerminalManualHack:
                if (commandArray.length == 1 && commandArray[0] == "hack") {
<<<<<<< HEAD
                    Terminal.hackFlag = true;
					hackProgressPost("Time left:");
					hackProgressBarPost("[");
					Player.hack();

					//Disable terminal
					document.getElementById("terminal-input-td").innerHTML = '<input type="text" class="terminal-input"/>';
					$('input[class=terminal-input]').prop('disabled', true);
=======
                    Terminal.startHack();
>>>>>>> 28b83b77
                    iTutorialNextStep();
                } else {post("Bad command. Please follow the tutorial");}
				break;
            case iTutorialSteps.TerminalCreateScript:
                if (commandArray.length == 2 &&
                    commandArray[0] == "nano" && commandArray[1] == "foodnstuff.script") {
                    Engine.loadScriptEditorContent("foodnstuff.script", "");
                    iTutorialNextStep();
                } else {post("Bad command. Please follow the tutorial");}
            case iTutorialSteps.TerminalFree:
                if (commandArray.length == 1 && commandArray[0] == "free") {
                    Terminal.executeFreeCommand(commandArray);
                    iTutorialNextStep();
                }
                break;
            case iTutorialSteps.TerminalRunScript:
                if (commandArray.length == 2 &&
                    commandArray[0] == "run" && commandArray[1] == "foodnstuff.script") {
                    Terminal.runScript("foodnstuff.script");
                    iTutorialNextStep();
                } else {post("Bad command. Please follow the tutorial");}
                break;
            case iTutorialSteps.ActiveScriptsToTerminal:
                if (commandArray.length == 2 &&
                    commandArray[0] == "tail" && commandArray[1] == "foodnstuff.script") {
                    //Check that the script exists on this machine
                    var runningScript = findRunningScript("foodnstuff.script", [], Player.getCurrentServer());
                    if (runningScript == null) {
                        post("Error: No such script exists");
                        return;
                    }
                    logBoxCreate(runningScript);
                    iTutorialNextStep();
                } else {post("Bad command. Please follow the tutorial");}
                break;
            default:
                post("Please follow the tutorial, or click 'Exit Tutorial' if you'd like to skip it");
                return;
            }
            return;
        }

        /****************** END INTERACTIVE TUTORIAL ******************/

        /* Command parser */
        var s = Player.getCurrentServer();
		switch (commandArray[0].toLowerCase()) {
            case "alias":
                if (commandArray.length == 1) {
                    printAliases();
                    return;
                }
                if (commandArray.length == 2) {
                    if (commandArray[1].startsWith("-g ")) {
                        var alias = commandArray[1].substring(3);
                        if (parseAliasDeclaration(alias, true)) {
                            return;
                        }
                    } else {
                        if (parseAliasDeclaration(commandArray[1])) {
                            return;
                        }
                    }
                }
                post('Incorrect usage of alias command. Usage: alias [-g] [aliasname="value"]');
                break;
			case "analyze":
				if (commandArray.length != 1) {
					post("Incorrect usage of analyze command. Usage: analyze"); return;
				}
<<<<<<< HEAD
                //Analyze the current server for information
                Terminal.analyzeFlag = true;
                post("Analyzing system...");
                hackProgressPost("Time left:");
                hackProgressBarPost("[");
                Player.analyze();

                //Disable terminal
                document.getElementById("terminal-input-td").innerHTML = '<input type="text" class="terminal-input"/>';
                $('input[class=terminal-input]').prop('disabled', true);
=======
                Terminal.startAnalyze();
>>>>>>> 28b83b77
				break;
            case "buy":
                if (SpecialServerIps.hasOwnProperty("Darkweb Server")) {
                    executeDarkwebTerminalCommand(commandArray);
                } else {
                    post("You need to be able to connect to the Dark Web to use the buy command. (Maybe there's a TOR router you can buy somewhere)");
                }
                break;
            case "cat":
                if (commandArray.length != 2) {
                    post("Incorrect usage of cat command. Usage: cat [file]"); return;
                }
                var filename = commandArray[1];
				if (!filename.endsWith(".msg") && !filename.endsWith(".lit") && !filename.endsWith(".txt")) {
					post("Error: Only .msg, .txt, and .lit files are viewable with cat (filename must end with .msg, .txt, or .lit)"); return;
				}
                for (var i = 0; i < s.messages.length; ++i) {
                    if (filename.endsWith(".lit") && s.messages[i] == filename) {
                        showLiterature(s.messages[i]);
                        return;
                    } else if (filename.endsWith(".msg") && s.messages[i].filename == filename) {
                        showMessage(s.messages[i]);
                        return;
                    }
                }
                for (var i = 0; i < s.textFiles.length; ++i) {
                    if (s.textFiles[i].fn === filename) {
                        s.textFiles[i].show();
                        return;
                    }
                }
                post("Error: No such file " + filename);
                break;
            case "check":
                if (commandArray.length < 2) {
                    post("Incorrect number of arguments. Usage: check [script] [arg1] [arg2]...");
                } else {
                    var results = commandArray[1].split(" ");
                    var scriptName = results[0];
                    var args = [];
                    for (var i = 1; i < results.length; ++i) {
                        args.push(results[i]);
                    }

                    //Can only tail script files
                    if (isScriptFilename(scriptName) == false) {
                        post("Error: tail can only be called on .script files (filename must end with .script)"); return;
                    }

                    //Check that the script exists on this machine
                    var runningScript = findRunningScript(scriptName, args, s);
                    if (runningScript == null) {
                        post("Error: No such script exists");
                        return;
                    }
                    runningScript.displayLog();
                }
                break;
			case "clear":
			case "cls":
				if (commandArray.length != 1) {
					post("Incorrect usage of clear/cls command. Usage: clear/cls"); return;
				}
				$("#terminal tr:not(:last)").remove();
				postNetburnerText();
				break;
			case "connect":
				//Disconnect from current server in terminal and connect to new one
                if (commandArray.length != 2) {
                    post("Incorrect usage of connect command. Usage: connect [ip/hostname]");
                    return;
                }

                var ip = commandArray[1];

                for (var i = 0; i < Player.getCurrentServer().serversOnNetwork.length; i++) {
                    if (Player.getCurrentServer().getServerOnNetwork(i).ip == ip || Player.getCurrentServer().getServerOnNetwork(i).hostname == ip) {
                        Terminal.connectToServer(ip);
                        return;
                    }
                }

                post("Host not found");
				break;
            case "download":
                if (commandArray.length != 2) {
                    post("Incorrect usage of download command. Usage: download [text file]");
                    return;
                }
                var fn = commandArray[1];
                if (fn === "*" || fn === "*.script" || fn === "*.txt") {
                    //Download all scripts as a zip
                    var zip = new JSZip();
                    if (fn === "*" || fn === "*.script") {
                        for (var i = 0; i < s.scripts.length; ++i) {
                            var file = new Blob([s.scripts[i].code], {type:"text/plain"});
                            zip.file(s.scripts[i].filename + ".js", file);
                        }
                    }
                    if (fn === "*" || fn === "*.txt") {
                        for (var i = 0; i < s.textFiles.length; ++i) {
                            var file = new Blob([s.textFiles[i].text], {type:"text/plain"});
                            zip.file(s.textFiles[i].fn, file);
                        }
                    }

                    var filename;
                    switch (fn) {
                        case "*.script":
                            filename = "bitburnerScripts.zip"; break;
                        case "*.txt":
                            filename = "bitburnerTexts.zip"; break;
                        default:
                            filename = "bitburnerFiles.zip"; break;
                    }

                    zip.generateAsync({type:"blob"}).then(function(content) {
                        FileSaver.saveAs(content, filename);
                    });
                    return;
                } else if (isScriptFilename(fn)) {
                    //Download a single script
                    for (var i = 0; i < s.scripts.length; ++i) {
                        if (s.scripts[i].filename === fn) {
                            return s.scripts[i].download();
                        }
                    }
                } else if (fn.endsWith(".txt")) {
                    //Download a single text file
                    var txtFile = getTextFile(fn, s);
                    if (txtFile !== null) {
                        return txtFile.download();
                    }
                }
                post("Error: " + fn + " does not exist");
                break;
			case "free":
				Terminal.executeFreeCommand(commandArray);
				break;
			case "hack":
				if (commandArray.length != 1) {
					post("Incorrect usage of hack command. Usage: hack"); return;
				}
				//Hack the current PC (usually for money)
				//You can't hack your home pc or servers you purchased
				if (Player.getCurrentServer().purchasedByPlayer) {
					post("Cannot hack your own machines! You are currently connected to your home PC or one of your purchased servers");
				} else if (Player.getCurrentServer().hasAdminRights == false ) {
					post("You do not have admin rights for this machine! Cannot hack");
				} else if (Player.getCurrentServer().requiredHackingSkill > Player.hacking_skill) {
					post("Your hacking skill is not high enough to attempt hacking this machine. Try analyzing the machine to determine the required hacking skill");
				} else {
<<<<<<< HEAD
                    Terminal.hackFlag = true;
					hackProgressPost("Time left:");
					hackProgressBarPost("[");
					Player.hack();

					//Disable terminal
					document.getElementById("terminal-input-td").innerHTML = '<input type="text" class="terminal-input"/>';
					$('input[class=terminal-input]').prop('disabled', true);
=======
                    Terminal.startHack();
>>>>>>> 28b83b77
				}
				break;
			case "help":
				if (commandArray.length != 1 && commandArray.length != 2) {
					post("Incorrect usage of help command. Usage: help"); return;
				}
				if (commandArray.length == 1) {
                    post(TerminalHelpText);
                } else {
                    var cmd = commandArray[1];
                    var txt = HelpTexts[cmd];
                    if (txt == null) {
                        post("Error: No help topics match '" + cmd + "'");
                        return;
                    }
                    post(txt);
                }
				break;
			case "home":
				if (commandArray.length != 1) {
                    post("Incorrect usage of home command. Usage: home"); return;
                }
                Player.getCurrentServer().isConnectedTo = false;
                Player.currentServer = Player.getHomeComputer().ip;
                Player.getCurrentServer().isConnectedTo = true;
                post("Connected to home");
                Terminal.resetTerminalInput();
				break;
			case "hostname":
				if (commandArray.length != 1) {
					post("Incorrect usage of hostname command. Usage: hostname"); return;
				}
				//Print the hostname of current system
				post(Player.getCurrentServer().hostname);
				break;
			case "ifconfig":
				if (commandArray.length != 1) {
					post("Incorrect usage of ifconfig command. Usage: ifconfig"); return;
				}
				//Print the IP address of the current system
				post(Player.getCurrentServer().ip);
				break;
			case "kill":
				if (commandArray.length < 2) {
					post("Incorrect usage of kill command. Usage: kill [scriptname] [arg1] [arg2]..."); return;
				}
                var results = commandArray[1].split(" ");
				var scriptName = results[0];
                var args = [];
                for (var i = 1; i < results.length; ++i) {
                    args.push(results[i]);
                }
                var runningScript = findRunningScript(scriptName, args, s);
                if (runningScript == null) {
                    post("No such script is running. Nothing to kill");
                    return;
                }
                killWorkerScript(runningScript, s.ip);
                post("Killing " + scriptName + ". May take up to a few minutes for the scripts to die...");
				break;
            case "killall":
                for (var i = s.runningScripts.length-1; i >= 0; --i) {
                    killWorkerScript(s.runningScripts[i], s.ip);
                }
                post("Killing all running scripts. May take up to a few minutes for the scripts to die...");
                break;
			case "ls":
                Terminal.executeListCommand(commandArray);
				break;
            case "lscpu":
                post(Player.getCurrentServer().cpuCores + " Core(s)");
                break;
            case "mem":
                if (commandArray.length != 2) {
                    post("Incorrect usage of mem command. usage: mem [scriptname] [-t] [number threads]"); return;
                }
                var scriptName = commandArray[1];
                var numThreads = 1;
                if (scriptName.indexOf(" -t ") != -1) {
                    var results = scriptName.split(" ");
                    if (results.length != 3) {
                        post("Invalid use of run command. Usage: mem [script] [-t] [number threads]");
                        return;
                    }
                    numThreads = Math.round(Number(results[2]));
                    if (isNaN(numThreads) || numThreads < 1) {
                        post("Invalid number of threads specified. Number of threads must be greater than 1");
                        return;
                    }
                    scriptName = results[0];
                }

                var currServ = Player.getCurrentServer();
                for (var i = 0; i < currServ.scripts.length; ++i) {
                    if (scriptName == currServ.scripts[i].filename) {
                        var scriptBaseRamUsage = currServ.scripts[i].ramUsage;
                        var ramUsage = scriptBaseRamUsage * numThreads;

                        post("This script requires " + formatNumber(ramUsage, 2) + "GB of RAM to run for " + numThreads + " thread(s)");
                        return;
                    }
                }
                post("ERR: No such script exists!");
                break;
			case "nano":
				if (commandArray.length != 2) {
					post("Incorrect usage of nano command. Usage: nano [scriptname]"); return;
				}

				var filename = commandArray[1];
                if (filename === ".fconf") {
                    var text = createFconf();
                    Engine.loadScriptEditorContent(filename, text);
                    return;
                } else if (isScriptFilename(filename)) {
                    for (var i = 0; i < s.scripts.length; i++) {
    					if (filename == s.scripts[i].filename) {
    						Engine.loadScriptEditorContent(filename, s.scripts[i].code);
    						return;
    					}
    				}
                } else if (filename.endsWith(".txt")) {
                    for (var i = 0; i < s.textFiles.length; ++i) {
                        if (filename === s.textFiles[i].fn) {
                            Engine.loadScriptEditorContent(filename, s.textFiles[i].text);
                            return;
                        }
                    }
                } else {
                    post("Error: Invalid file. Only scripts (.script, .ns, .js), text files (.txt), or .fconf can be edited with nano"); return;
                }
                Engine.loadScriptEditorContent(filename);
				break;
			case "ps":
				if (commandArray.length != 1) {
					post("Incorrect usage of ps command. Usage: ps"); return;
				}
				for (var i = 0; i < s.runningScripts.length; i++) {
                    var rsObj = s.runningScripts[i];
                    var res = rsObj.filename;
                    for (var j = 0; j < rsObj.args.length; ++j) {
                        res += (" " + rsObj.args[j].toString());
                    }
					post(res);
				}
				break;
			case "rm":
				if (commandArray.length != 2) {
                    post("Incorrect number of arguments. Usage: rm [program/script]"); return;
                }

                //Check programs
                var delTarget = commandArray[1];

                if (delTarget.includes(".exe")) {
                    for (var i = 0; i < s.programs.length; ++i) {
                        if (s.programs[i] == delTarget) {
                           s.programs.splice(i, 1);
                           return;
                        }
                    }
                } else if (isScriptFilename(delTarget)) {
                    for (var i = 0; i < s.scripts.length; ++i) {
                        if (s.scripts[i].filename == delTarget) {
                            //Check that the script isnt currently running
                            for (var j = 0; j < s.runningScripts.length; ++j) {
                                if (s.runningScripts[j].filename == delTarget) {
                                    post("Cannot delete a script that is currently running!");
                                    return;
                                }
                            }
                            s.scripts.splice(i, 1);
                            return;
                        }
                    }
                } else if (delTarget.endsWith(".lit")) {
                    for (var i = 0; i < s.messages.length; ++i) {
                        var f = s.messages[i];
                        if (!(f instanceof Message) && isString(f) && f === delTarget) {
                            s.messages.splice(i, 1);
                            return;
                        }
                    }
                } else if (delTarget.endsWith(".txt")) {
                    for (var i = 0; i < s.textFiles.length; ++i) {
                        if (s.textFiles[i].fn === delTarget) {
                            s.textFiles.splice(i, 1);
                            return;
                        }
                    }
                }
                post("Error: No such file exists");
				break;
			case "run":
				//Run a program or a script
				if (commandArray.length != 2) {
					post("Incorrect number of arguments. Usage: run [program/script] [-t] [num threads] [arg1] [arg2]...");
				} else {
					var executableName = commandArray[1];

                    //Secret Music player!
                    if (executableName === "musicplayer") {
                        post('<iframe src="https://open.spotify.com/embed/user/danielyxie/playlist/1ORnnL6YNvXOracUaUV2kh" width="300" height="380" frameborder="0" allowtransparency="true"></iframe>', false);
                        return;
                    }

					//Check if its a script or just a program/executable
					//if (isScriptFilename(executableName)) {
                    if (executableName.includes(".script") || executableName.includes(".js") || executableName.includes(".ns")) {
						Terminal.runScript(executableName);
					} else {
                        Terminal.runProgram(executableName);
					}
				}
				break;
            case "scan":
                Terminal.executeScanCommand(commandArray);
				break;
            case "scan-analyze":
                if (commandArray.length == 1) {
                    Terminal.executeScanAnalyzeCommand(1);
                } else if (commandArray.length == 2) {
                    var all = false;
                    if (commandArray[1].endsWith("-a")) {
                        all = true;
                        commandArray[1] = commandArray[1].replace("-a", "");
                    }
                    var depth;
                    if (commandArray[1].length === 0) {
                        depth = 1;
                    } else {
                        depth = Number(commandArray[1]);
                    }
                    if (isNaN(depth) || depth < 0) {
                        post("Incorrect usage of scan-analyze command. depth argument must be positive numeric");
                        return;
                    }
                    if (depth > 3 && !Player.hasProgram(Programs.DeepscanV1.name) &&
                        !Player.hasProgram(Programs.DeepscanV2.name)) {
                        post("You cannot scan-analyze with that high of a depth. Maximum depth is 3");
                        return;
                    } else if (depth > 5 && !Player.hasProgram(Programs.DeepscanV2.name)) {
                        post("You cannot scan-analyze with that high of a depth. Maximum depth is 5");
                        return;
                    } else if (depth > 10) {
                        post("You cannot scan-analyze with that high of a depth. Maximum depth is 10");
                        return;
                    }
                    Terminal.executeScanAnalyzeCommand(depth, all);
                } else {
                    post("Incorrect usage of scan-analyze command. usage: scan-analyze [depth]");
                }
                break;
			case "scp":
				if (commandArray.length != 2) {
                    post("Incorrect usage of scp command. Usage: scp [file] [destination hostname/ip]");
                    return;
                }
                var args = commandArray[1].split(" ");
                if (args.length != 2) {
                    post("Incorrect usage of scp command. Usage: scp [file] [destination hostname/ip]");
                    return;
                }
                var scriptname = args[0];
                if (!scriptname.endsWith(".lit") && !isScriptFilename(scriptname) &&
                    !scriptname.endsWith(".txt")){
                    post("Error: scp only works for .script, .txt, and .lit files");
                    return;
                }
                var destServer = getServer(args[1]);
                if (destServer == null) {
                    post("Invalid destination. " + args[1] + " not found");
                    return;
                }
                var ip = destServer.ip;
                var currServ = Player.getCurrentServer();

                //Scp for lit files
                if (scriptname.endsWith(".lit")) {
                    var found = false;
                    for (var i = 0; i < currServ.messages.length; ++i) {
                        if (!(currServ.messages[i] instanceof Message) && currServ.messages[i] == scriptname) {
                            found = true;
                            break;
                        }
                    }

                    if (!found) {return post("Error: no such file exists!");}

                    for (var i = 0; i < destServer.messages.length; ++i) {
                        if (destServer.messages[i] === scriptname) {
                            post(scriptname + " copied over to " + destServer.hostname);
                            return; //Already exists
                        }
                    }
                    destServer.messages.push(scriptname);
                    return post(scriptname + " copied over to " + destServer.hostname);
                }

                //Scp for txt files
                if (scriptname.endsWith(".txt")) {
                    var found = false, txtFile;
                    for (var i = 0; i < currServ.textFiles.length; ++i) {
                        if (currServ.textFiles[i].fn === scriptname) {
                            found = true;
                            txtFile = currServ.textFiles[i];
                            break;
                        }
                    }

                    if (!found) {return post("Error: no such file exists!");}

                    let tRes = Terminal.writeToTextFile(destServer, txtFile.fn, txtFile.text);
                    if (!tRes.success) {
                        return post("Error: scp failed");
                    }
                    if (tRes.overwritten) {
                        post(`WARNING: ${scriptname} already exists on ${destServer.hostname} and will be overwriten`);
                        return post(`${scriptname} overwritten on ${destServer.hostname}`);
                    }
                    return post(`${scriptname} copied over to ${destServer.hostname}`);
                }

                //Get the current script
                var sourceScript = null;
                for (var i = 0; i < currServ.scripts.length; ++i) {
                    if (scriptname == currServ.scripts[i].filename) {
                        sourceScript = currServ.scripts[i];
                        break;
                    }
                }
                if (sourceScript == null) {
                    post("ERROR: scp() failed. No such script exists");
                    return;
                }

                let sRes = Terminal.writeToScriptFile(destServer, scriptname, sourceScript.code);
                if (!sRes.success) {
                    return post(`Error: scp failed`);
                }
                if (sRes.overwritten) {
                    post(`WARNING: ${scriptname} already exists on ${destServer.hostname} and will be overwritten`);
                    return post(`${scriptname} overwritten on ${destServer.hostname}`);
                }
                post(`${scriptname} copied over to ${destServer.hostname}`);
                break;
            case "sudov":
                if (commandArray.length != 1) {
                    post("Incorrect number of arguments. Usage: sudov"); return;
                }

                if (Player.getCurrentServer().hasAdminRights) {
                    post("You have ROOT access to this machine");
                } else {
                    post("You do NOT have root access to this machine");
                }
                break;
			case "tail":
				if (commandArray.length < 2) {
                    post("Incorrect number of arguments. Usage: tail [script] [arg1] [arg2]...");
                } else {
                    var results = commandArray[1].split(" ");
                    var scriptName = results[0];
                    var args = [];
                    for (var i = 1; i < results.length; ++i) {
                        args.push(results[i]);
                    }

                    //Can only tail script files
                    if (isScriptFilename(scriptName) == false) {
                        post("Error: tail can only be called on .script files (filename must end with .script)"); return;
                    }

                    //Check that the script exists on this machine
                    var runningScript = findRunningScript(scriptName, args, s);
                    if (runningScript == null) {
                        post("Error: No such script exists");
                        return;
                    }
                    logBoxCreate(runningScript);
                }
				break;
            case "theme":
                //todo support theme saving
                var args = commandArray[1] ? commandArray[1].split(" ") : [];
                if (args.length != 1 && args.length != 3) {
                    post("Incorrect number of arguments.");
                    post("Usage: theme [default|muted|solarized] | #[background color hex] #[text color hex] #[highlight color hex]");
                } else if(args.length == 1){
                    var themeName = args[0];
                    if (themeName == "default"){
                        document.body.style.setProperty('--my-highlight-color',"#ffffff");
                        document.body.style.setProperty('--my-font-color',"#66ff33");
                        document.body.style.setProperty('--my-background-color',"#000000");
                    } else if (themeName == "muted"){
                        document.body.style.setProperty('--my-highlight-color',"#ffffff");
                        document.body.style.setProperty('--my-font-color',"#66ff33");
                        document.body.style.setProperty('--my-background-color',"#252527");
                    } else if (themeName == "solarized"){
                        document.body.style.setProperty('--my-highlight-color',"#6c71c4");
                        document.body.style.setProperty('--my-font-color',"#839496");
                        document.body.style.setProperty('--my-background-color',"#002b36");
                    } else {
                        return post("Theme not found");
                    }
                    Settings.ThemeHighlightColor = document.body.style.getPropertyValue("--my-highlight-color");
                    Settings.ThemeFontColor = document.body.style.getPropertyValue("--my-font-color");
                    Settings.ThemeBackgroundColor = document.body.style.getPropertyValue("--my-background-color");
                } else {
                    var inputBackgroundHex = args[0];
                    var inputTextHex = args[1];
                    var inputHighlightHex = args[2];
                    if (/(^#[0-9A-F]{6}$)|(^#[0-9A-F]{3}$)/i.test(inputBackgroundHex) &&
                       /(^#[0-9A-F]{6}$)|(^#[0-9A-F]{3}$)/i.test(inputTextHex) &&
                       /(^#[0-9A-F]{6}$)|(^#[0-9A-F]{3}$)/i.test(inputHighlightHex)){
                        document.body.style.setProperty('--my-highlight-color',inputHighlightHex);
                        document.body.style.setProperty('--my-font-color',inputTextHex);
                        document.body.style.setProperty('--my-background-color',inputBackgroundHex);
                        Settings.ThemeHighlightColor = document.body.style.getPropertyValue("--my-highlight-color");
                        Settings.ThemeFontColor = document.body.style.getPropertyValue("--my-font-color");
                        Settings.ThemeBackgroundColor = document.body.style.getPropertyValue("--my-background-color");
                    } else {
                        return post("Invalid Hex Input for theme");
                    }
                }
                break;
			case "top":
				if(commandArray.length != 1) {
				  post("Incorrect usage of top command. Usage: top"); return;
				}

				post("Script                          Threads         RAM Usage");

				var currRunningScripts = Player.getCurrentServer().runningScripts;
				//Iterate through scripts on current server
				for(var i = 0; i < currRunningScripts.length; i++) {
					var script = currRunningScripts[i];

					//Calculate name padding
					var numSpacesScript = 32 - script.filename.length; //26 -> width of name column
                    if (numSpacesScript < 0) {numSpacesScript = 0;}
					var spacesScript = Array(numSpacesScript+1).join(" ");

					//Calculate thread padding
					var numSpacesThread = 16 - (script.threads + "").length; //16 -> width of thread column
					var spacesThread = Array(numSpacesThread+1).join(" ");

					//Calculate and transform RAM usage
					ramUsage = formatNumber(script.scriptRef.ramUsage * script.threads, 2).toString() + "GB";

					var entry = [script.filename, spacesScript, script.threads, spacesThread, ramUsage];
					post(entry.join(""));
				}
				break;
            case "unalias":
                if (commandArray.length != 2) {
                    post('Incorrect usage of unalias name. Usage: unalias "[alias]"');
                    return;
                } else if (!(commandArray[1].startsWith('"') && commandArray[1].endsWith('"'))) {
                    post('Incorrect usage of unalias name. Usage: unalias "[alias]"');
                } else {
                    var alias = commandArray[1].slice(1, -1);
                    if (removeAlias(alias)) {
                        post("Removed alias " + alias);
                    } else {
                        post("No such alias exists");
                    }
                }
                break;
            case "wget":
                if (commandArray.length !== 2) {
                    return post("Incorrect usage of wget command. Usage: wget [url] [target file]");
                }
                var args = commandArray[1].split(" ");
                if (args.length !== 2) {
                    return post("Incorrect usage of wget command. Usage: wget [url] [target file]");
                }

                let url = args[0];
                let target = args[1];
                if (!isScriptFilename(target) && !target.endsWith(".txt")) {
                    return post(`wget failed: Invalid target file. Target file must be script or text file`);
                }
                $.get(url, function(data) {
                    let res;
                    if (isScriptFilename(target)) {
                        res = Terminal.writeToScriptFile(s, target, data);
                    } else {
                        res = Terminal.writeToTextFile(s, target, data);
                    }
                    if (!res.success) {
                        return post("wget failed");
                    }
                    if (res.overwritten) {
                         return post(`wget successfully retrieved content and overwrote ${target}`);
                    }
                    return post(`wget successfully retrieved content to new file ${target}`);
                }, 'text').fail(function(e) {
                    return post("wget failed: " + JSON.stringify(e));
                })
                break;
			default:
				post("Command not found");
		}
	},

    connectToServer: function(ip) {
        console.log("Connect to server called");
        var serv = getServer(ip);
        if (serv == null) {
            post("Invalid server. Connection failed.");
            return;
        }
        Player.getCurrentServer().isConnectedTo = false;
        Player.currentServer = serv.ip;
        Player.getCurrentServer().isConnectedTo = true;
        post("Connected to " + serv.hostname);
        if (Player.getCurrentServer().hostname == "darkweb") {
            checkIfConnectedToDarkweb(); //Posts a 'help' message if connecting to dark web
        }
        Terminal.resetTerminalInput();
    },

    executeListCommand: function(commandArray) {
        if (commandArray.length != 1 && commandArray.length != 2) {
            post("Incorrect usage of ls command. Usage: ls [| grep pattern]"); return;
        }

        //grep
        var filter = null;
        if (commandArray.length == 2) {
            if (commandArray[1].startsWith("| grep ")) {
                var pattern = commandArray[1].replace("| grep ", "");
                if (pattern != " ") {
                    filter = pattern;
                }
            } else {
                post("Incorrect usage of ls command. Usage: ls [| grep pattern]"); return;
            }
        }

        //Display all programs and scripts
        var allFiles = [];

        //Get all of the programs and scripts on the machine into one temporary array
        var s = Player.getCurrentServer();
        for (var i = 0; i < s.programs.length; i++) {
            if (filter) {
                if (s.programs[i].includes(filter)) {
                    allFiles.push(s.programs[i]);
                }
            } else {
                allFiles.push(s.programs[i]);
            }
        }
        for (var i = 0; i < s.scripts.length; i++) {
            if (filter) {
                if (s.scripts[i].filename.includes(filter)) {
                    allFiles.push(s.scripts[i].filename);
                }
            } else {
                allFiles.push(s.scripts[i].filename);
            }

        }
        for (var i = 0; i < s.messages.length; i++) {
            if (filter) {
                if (s.messages[i] instanceof Message) {
                    if (s.messages[i].filename.includes(filter)) {
                        allFiles.push(s.messages[i].filename);
                    }
                } else if (s.messages[i].includes(filter)) {
                    allFiles.push(s.messages[i]);
                }
            } else {
                if (s.messages[i] instanceof Message) {
                    allFiles.push(s.messages[i].filename);
                } else {
                    allFiles.push(s.messages[i]);
                }
            }
        }
        for (var i = 0; i < s.textFiles.length; ++i) {
            if (filter) {
                if (s.textFiles[i].fn.includes(filter)) {
                    allFiles.push(s.textFiles[i].fn);
                }
            } else {
                allFiles.push(s.textFiles[i].fn);
            }
        }

        //Sort the files alphabetically then print each
        allFiles.sort();

        for (var i = 0; i < allFiles.length; i++) {
            post(allFiles[i]);
        }
    },

    executeScanCommand: function(commandArray) {
        if (commandArray.length != 1) {
            post("Incorrect usage of netstat/scan command. Usage: netstat/scan"); return;
        }
        //Displays available network connections using TCP
        post("Hostname             IP                   Root Access");
        for (var i = 0; i < Player.getCurrentServer().serversOnNetwork.length; i++) {
            //Add hostname
            var entry = Player.getCurrentServer().getServerOnNetwork(i);
            if (entry == null) {continue;}
            entry = entry.hostname;

            //Calculate padding and add IP
            var numSpaces = 21 - entry.length;
            var spaces = Array(numSpaces+1).join(" ");
            entry += spaces;
            entry += Player.getCurrentServer().getServerOnNetwork(i).ip;

            //Calculate padding and add root access info
            var hasRoot;
            if (Player.getCurrentServer().getServerOnNetwork(i).hasAdminRights) {
                hasRoot = 'Y';
            } else {
                hasRoot = 'N';
            }
            numSpaces = 21 - Player.getCurrentServer().getServerOnNetwork(i).ip.length;
            spaces = Array(numSpaces+1).join(" ");
            entry += spaces;
            entry += hasRoot;
            post(entry);
        }
    },

    executeScanAnalyzeCommand: function(depth=1, all=false) {
        //We'll use the AllServersMap as a visited() array
        //TODO Using array as stack for now, can make more efficient
        post("~~~~~~~~~~ Beginning scan-analyze ~~~~~~~~~~");
        post(" ");
        var visited = new AllServersMap();

        var stack = [];
        var depthQueue = [0];
        var currServ = Player.getCurrentServer();
        stack.push(currServ);
        while(stack.length != 0) {
            var s = stack.pop();
            var d = depthQueue.pop();
            if (!all && s.purchasedByPlayer && s.hostname != "home") {
                continue; //Purchased server
            } else if (visited[s.ip] || d > depth) {
                continue; //Already visited or out-of-depth
            } else {
                visited[s.ip] = 1;
            }
            for (var i = s.serversOnNetwork.length-1; i >= 0; --i) {
                stack.push(s.getServerOnNetwork(i));
                depthQueue.push(d+1);
            }
            if (d == 0) {continue;} //Don't print current server
            var titleDashes = Array((d-1) * 4 + 1).join("-");
            if (Player.hasProgram(Programs.AutoLink.name)) {
                post("<strong>" +  titleDashes + "> <a class='scan-analyze-link'>"  + s.hostname + "</a></strong>", false);
            } else {
                post("<strong>" + titleDashes + ">" + s.hostname + "</strong>");
            }

            var dashes = titleDashes + "--";
            //var dashes = Array(d * 2 + 1).join("-");
            var c = "NO";
            if (s.hasAdminRights) {c = "YES";}
            post(dashes + "Root Access: " + c + ", Required hacking skill: " + s.requiredHackingSkill);
            post(dashes + "Number of open ports required to NUKE: " + s.numOpenPortsRequired);
            post(dashes + "RAM: " + s.maxRam);
            post(" ");
        }

        var links = document.getElementsByClassName("scan-analyze-link");
        for (var i = 0; i < links.length; ++i) {
            (function() {
            var hostname = links[i].innerHTML.toString();
            links[i].onclick = function() {
                if (Terminal.analyzeFlag || Terminal.hackFlag) {return;}
                Terminal.connectToServer(hostname);
            }
            }());//Immediate invocation
        }

    },

    executeFreeCommand: function(commandArray) {
        if (commandArray.length != 1) {
            post("Incorrect usage of free command. Usage: free"); return;
        }
        post("Total: " + formatNumber(Player.getCurrentServer().maxRam, 2) + " GB");
        post("Used: " + formatNumber(Player.getCurrentServer().ramUsed, 2) + " GB");
        post("Available: " + formatNumber(Player.getCurrentServer().maxRam - Player.getCurrentServer().ramUsed, 2) + " GB");
    },

	//First called when the "run [program]" command is called. Checks to see if you
	//have the executable and, if you do, calls the executeProgram() function
	runProgram: function(programName) {
		//Check if you have the program on your computer. If you do, execute it, otherwise
		//display an error message
        var splitArgs = programName.split(" ");
        var name = " ";
        if (splitArgs.length > 1) {
            name = splitArgs[0];
        } else {
            name = programName;
        }
        if (Player.hasProgram(name)) {
            Terminal.executeProgram(programName);
            return;
        }
		post("ERROR: No such executable on home computer (Only programs that exist on your home computer can be run)");
	},

	//Contains the implementations of all possible programs
	executeProgram: function(programName) {
        var s = Player.getCurrentServer();
        var splitArgs = programName.split(" ");
        if (splitArgs.length > 1) {
            programName = splitArgs[0];
        }

        // TODO: refactor this/these out of Terminal. This logic could reside closer to the Programs themselves.
        /**
         * @typedef {function (server=, args=)} ProgramHandler
         * @param {Server} server The current server the program is being executed against
         * @param {string[]} args The command line arguments passed in to the program
         * @returns {void}
         */
        /**
         * @type {Object.<string, ProgramHandler}
         */
        const programHandlers = {};
        programHandlers[Programs.NukeProgram.name] = (server) => {
            if (server.hasAdminRights) {
                post("You already have root access to this computer. There is no reason to run NUKE.exe");
                return;
            }

            if (server.openPortCount >= Player.getCurrentServer().numOpenPortsRequired) {
                server.hasAdminRights = true;
                post("NUKE successful! Gained root access to " + Player.getCurrentServer().hostname);
                // TODO: Make this take time rather than be instant
                return;
            }

            post("NUKE unsuccessful. Not enough ports have been opened");
        };
        programHandlers[Programs.BruteSSHProgram.name] = (server) => {
            if (server.sshPortOpen) {
                post("SSH Port (22) is already open!");
                return;
            }

            server.sshPortOpen = true;
            post("Opened SSH Port(22)!")
            server.openPortCount++;
        };
        programHandlers[Programs.FTPCrackProgram.name] = (server) => {
            if (server.ftpPortOpen) {
                post("FTP Port (21) is already open!");
                return;
            }

            server.ftpPortOpen = true;
            post("Opened FTP Port (21)!");
            server.openPortCount++;
        };
        programHandlers[Programs.RelaySMTPProgram.name] = (server) => {
            if (server.smtpPortOpen) {
                post("SMTP Port (25) is already open!");
                return;
            }

            server.smtpPortOpen = true;
            post("Opened SMTP Port (25)!");
            server.openPortCount++;
        };
        programHandlers[Programs.HTTPWormProgram.name] = (server) => {
            if (server.httpPortOpen) {
                post("HTTP Port (80) is already open!");
                return;
            }

            server.httpPortOpen = true;
            post("Opened HTTP Port (80)!");
            server.openPortCount++;
        };
        programHandlers[Programs.SQLInjectProgram.name] = (server) => {
            if (server.sqlPortOpen) {
                post("SQL Port (1433) is already open!");
                return;
            }

            server.sqlPortOpen = true;
            post("Opened SQL Port (1433)!");
            server.openPortCount++;
        };
        programHandlers[Programs.ServerProfiler.name] = (server, args) => {
            if (args.length !== 2) {
                post("Must pass a server hostname or IP as an argument for ServerProfiler.exe");
                return;
            }

            const targetServer = getServer(args[1]);
            if (targetServer == null) {
                post("Invalid server IP/hostname");
                return;
            }
            post(targetServer.hostname + ":");
            post("Server base security level: " + targetServer.baseDifficulty);
            post("Server current security level: " + targetServer.hackDifficulty);
            post("Server growth rate: " + targetServer.serverGrowth);
            post("Netscript hack() execution time: " + formatNumber(calculateHackingTime(targetServer), 1) + "s");
            post("Netscript grow() execution time: " + formatNumber(calculateGrowTime(targetServer), 1) + "s");
            post("Netscript weaken() execution time: " + formatNumber(calculateWeakenTime(targetServer), 1) + "s");
        };
        programHandlers[Programs.AutoLink.name] = () => {
            post("This executable cannot be run.");
            post("AutoLink.exe lets you automatically connect to other servers when using 'scan-analyze'.");
            post("When using scan-analyze, click on a server's hostname to connect to it.");
        };
        programHandlers[Programs.DeepscanV1.name] = () => {
            post("This executable cannot be run.");
            post("DeepscanV1.exe lets you run 'scan-analyze' with a depth up to 5.");
        };
        programHandlers[Programs.DeepscanV2.name] = () => {
            post("This executable cannot be run.");
            post("DeepscanV2.exe lets you run 'scan-analyze' with a depth up to 10.");
        };
        programHandlers[Programs.Flight.name] = () => {
            const fulfilled = Player.augmentations.length >= 30 &&
                Player.money.gt(1e11) &&
                ((Player.hacking_skill >= 2500)||
                (Player.strength >= 1500 &&
                Player.defense >= 1500 &&
                Player.dexterity >= 1500 &&
                Player.agility >= 1500));
            if(!fulfilled) {
                post("Augmentations: " + Player.augmentations.length + " / 30");

                post("Money: " + numeral(Player.money.toNumber()).format('($0.000a)') + " / " + numeral(1e11).format('($0.000a)'));
                post("One path below must be fulfilled...");
                post("----------HACKING PATH----------");
                post("Hacking skill: " + Player.hacking_skill + " / 2500");
                post("----------COMBAT PATH----------");
                post("Strength: " + Player.strength + " / 1500");
                post("Defense: " + Player.defense + " / 1500");
                post("Dexterity: " + Player.dexterity + " / 1500");
                post("Agility: " + Player.agility + " / 1500");
                return;
            }

            post("We will contact you.");
            post("-- Daedalus --");
        };
        programHandlers[Programs.BitFlume.name] = () => {
            const yesBtn = yesNoBoxGetYesButton();
            const noBtn = yesNoBoxGetNoButton();
            yesBtn.innerHTML = "Travel to BitNode Nexus";
            noBtn.innerHTML = "Cancel";
            yesBtn.addEventListener("click", function() {
                hackWorldDaemon(Player.bitNodeN, true);
                return yesNoBoxClose();
            });
            noBtn.addEventListener("click", function() {
                return yesNoBoxClose();
            });
            yesNoBoxCreate("WARNING: USING THIS PROGRAM WILL CAUSE YOU TO LOSE ALL OF YOUR PROGRESS ON THE CURRENT BITNODE.<br><br>" +
                            "Do you want to travel to the BitNode Nexus? This allows you to reset the current BitNode " +
                            "and select a new one.");
        };

        if (!programHandlers.hasOwnProperty(programName)){
            post("Invalid executable. Cannot be run");
            return;
        }

        programHandlers[programName](s, splitArgs);
	},

	runScript: function(scriptName) {
		var server = Player.getCurrentServer();

        var numThreads = 1;
        var args = [];
        var results = scriptName.split(" ");
        if (results.length <= 0) {
            post("This is a bug. Please contact developer");
        }
        scriptName = results[0];
        if (results.length > 1) {
            if (results.length >= 3 && results[1] == "-t") {
                numThreads = Math.round(Number(results[2]));
                if (isNaN(numThreads) || numThreads < 1) {
                    post("Invalid number of threads specified. Number of threads must be greater than 0");
                    return;
                }
                for (var i = 3; i < results.length; ++i) {
                    var arg = results[i];

                    //Forced string
                    if ((arg.startsWith("'") && arg.endsWith("'")) ||
                        (arg.startsWith('"') && arg.endsWith('"'))) {
                        args.push(arg.slice(1, -1));
                        continue;
                    }
                    //Number
                    var tempNum = Number(arg);
                    if (!isNaN(tempNum)) {
                        args.push(tempNum);
                        continue;
                    }
                    //Otherwise string
                    args.push(arg);
                }
            } else {
                for (var i = 1; i < results.length; ++i) {
                    var arg = results[i];

                    //Forced string
                    if ((arg.startsWith("'") && arg.endsWith("'")) ||
                        (arg.startsWith('"') && arg.endsWith('"'))) {
                        args.push(arg.slice(1, -1));
                        continue;
                    }
                    //Number
                    var tempNum = Number(arg);
                    if (!isNaN(tempNum)) {
                        args.push(tempNum);
                        continue;
                    }
                    //Otherwise string
                    args.push(arg);
                }
            }
        }


        //Check if this script is already running
        if (findRunningScript(scriptName, args, server) != null) {
            post("ERROR: This script is already running. Cannot run multiple instances");
            return;
        }

		//Check if the script exists and if it does run it
		for (var i = 0; i < server.scripts.length; i++) {
			if (server.scripts[i].filename == scriptName) {
				//Check for admin rights and that there is enough RAM availble to run
                var script = server.scripts[i];
				var ramUsage = script.ramUsage * numThreads;
				var ramAvailable = server.maxRam - server.ramUsed;

				if (server.hasAdminRights == false) {
					post("Need root access to run script");
					return;
				} else if (ramUsage > ramAvailable){
					post("This machine does not have enough RAM to run this script with " +
                         numThreads + " threads. Script requires " + ramUsage + "GB of RAM");
					return;
				} else {
					//Able to run script
					post("Running script with " + numThreads +  " thread(s) and args: " + arrayToString(args) + ".");
                    post("May take a few seconds to start up the process...");
                    var runningScriptObj = new RunningScript(script, args);
                    runningScriptObj.threads = numThreads;
					server.runningScripts.push(runningScriptObj);

					addWorkerScript(runningScriptObj, server);
					return;
				}
			}
		}

		post("ERROR: No such script");
	}
};

export {postNetburnerText, Terminal};<|MERGE_RESOLUTION|>--- conflicted
+++ resolved
@@ -67,15 +67,9 @@
 
 		if (event.keyCode === KEY.ENTER) {
             event.preventDefault(); //Prevent newline from being entered in Script Editor
-<<<<<<< HEAD
 			var command = terminalInput.value;
 			post(
                 "[" +
-=======
-			var command = $('input[class=terminal-input]').val();
-			      post(
-                "<span class='prompt'>[" +
->>>>>>> 28b83b77
                 (FconfSettings.ENABLE_TIMESTAMPS ? getTimestamp() + " " : "") +
                 Player.getCurrentServer().hostname +
                 " ~]&gt;</span> " + command
@@ -531,7 +525,6 @@
     commandHistoryIndex: 0,
 
     resetTerminalInput: function() {
-<<<<<<< HEAD
         if (FconfSettings.WRAP_INPUT) {
             document.getElementById("terminal-input-td").innerHTML =
                 "<div id='terminal-input-header'>[" + Player.getCurrentServer().hostname + " ~]" + "$ </div>" +
@@ -544,11 +537,6 @@
                 "<div id='terminal-input-header'>[" + Player.getCurrentServer().hostname + " ~]" + "$ </div>" +
                 '<input type="text" id="terminal-input-text-box" class="terminal-input" tabindex="1"/>';
         }
-=======
-        document.getElementById("terminal-input-td").innerHTML =
-            "<div id='terminal-input-header' class='prompt'>[" + Player.getCurrentServer().hostname + " ~]" + "$ </div>" +
-            '<input type="text" id="terminal-input-text-box" class="terminal-input" tabindex="1"/>';
->>>>>>> 28b83b77
         var hdr = document.getElementById("terminal-input-header");
         hdr.style.display = "inline";
     },
@@ -918,20 +906,7 @@
                     if (commandArray.length != 1) {
                         post("Incorrect usage of analyze command. Usage: analyze"); return;
                     }
-<<<<<<< HEAD
-                    //Analyze the current server for information
-                    Terminal.analyzeFlag = true;
-                    post("Analyzing system...");
-                    hackProgressPost("Time left:");
-                    hackProgressBarPost("[");
-                    Player.analyze();
-
-                    //Disable terminal
-                    document.getElementById("terminal-input-td").innerHTML = '<input type="text" class="terminal-input"/>';
-                    $('input[class=terminal-input]').prop('disabled', true);
-=======
                     Terminal.startAnalyze();
->>>>>>> 28b83b77
                     iTutorialNextStep();
                 } else {
                     post("Bad command. Please follow the tutorial");
@@ -947,18 +922,7 @@
                 break;
             case iTutorialSteps.TerminalManualHack:
                 if (commandArray.length == 1 && commandArray[0] == "hack") {
-<<<<<<< HEAD
-                    Terminal.hackFlag = true;
-					hackProgressPost("Time left:");
-					hackProgressBarPost("[");
-					Player.hack();
-
-					//Disable terminal
-					document.getElementById("terminal-input-td").innerHTML = '<input type="text" class="terminal-input"/>';
-					$('input[class=terminal-input]').prop('disabled', true);
-=======
                     Terminal.startHack();
->>>>>>> 28b83b77
                     iTutorialNextStep();
                 } else {post("Bad command. Please follow the tutorial");}
 				break;
@@ -1029,20 +993,7 @@
 				if (commandArray.length != 1) {
 					post("Incorrect usage of analyze command. Usage: analyze"); return;
 				}
-<<<<<<< HEAD
-                //Analyze the current server for information
-                Terminal.analyzeFlag = true;
-                post("Analyzing system...");
-                hackProgressPost("Time left:");
-                hackProgressBarPost("[");
-                Player.analyze();
-
-                //Disable terminal
-                document.getElementById("terminal-input-td").innerHTML = '<input type="text" class="terminal-input"/>';
-                $('input[class=terminal-input]').prop('disabled', true);
-=======
                 Terminal.startAnalyze();
->>>>>>> 28b83b77
 				break;
             case "buy":
                 if (SpecialServerIps.hasOwnProperty("Darkweb Server")) {
@@ -1195,18 +1146,7 @@
 				} else if (Player.getCurrentServer().requiredHackingSkill > Player.hacking_skill) {
 					post("Your hacking skill is not high enough to attempt hacking this machine. Try analyzing the machine to determine the required hacking skill");
 				} else {
-<<<<<<< HEAD
-                    Terminal.hackFlag = true;
-					hackProgressPost("Time left:");
-					hackProgressBarPost("[");
-					Player.hack();
-
-					//Disable terminal
-					document.getElementById("terminal-input-td").innerHTML = '<input type="text" class="terminal-input"/>';
-					$('input[class=terminal-input]').prop('disabled', true);
-=======
                     Terminal.startHack();
->>>>>>> 28b83b77
 				}
 				break;
 			case "help":
@@ -2184,6 +2124,7 @@
 			}
 		}
 
+
 		post("ERROR: No such script");
 	}
 };
