const sprintf = require("sprintf-js").sprintf;
const vsprintf = require("sprintf-js").vsprintf;

import { getRamCost } from "./Netscript/RamCostGenerator";

import { updateActiveScriptsItems } from "./ActiveScriptsUI";
import { Augmentation } from "./Augmentation/Augmentation";
import { Augmentations } from "./Augmentation/Augmentations";
import {
    augmentationExists,
    installAugmentations
} from "./Augmentation/AugmentationHelpers";
import { AugmentationNames } from "./Augmentation/data/AugmentationNames";
import { BitNodeMultipliers } from "./BitNode/BitNodeMultipliers";
import { findCrime } from "./Crime/CrimeHelpers";
import { Bladeburner } from "./Bladeburner";
import { Company } from "./Company/Company";
import { Companies, companyExists } from "./Company/Companies";
import { CompanyPosition } from "./Company/CompanyPosition";
import { CompanyPositions } from "./Company/CompanyPositions";
import { CONSTANTS } from "./Constants";
import { DarkWebItems } from "./DarkWeb/DarkWebItems";
import {
    calculateHackingChance,
    calculateHackingExpGain,
    calculatePercentMoneyHacked,
    calculateHackingTime,
    calculateGrowTime,
    calculateWeakenTime
} from "./Hacking";
import { AllGangs } from "./Gang";
import { Faction } from "./Faction/Faction";
import { Factions, factionExists } from "./Faction/Factions";
import { joinFaction, purchaseAugmentation } from "./Faction/FactionHelpers";
import { FactionWorkType } from "./Faction/FactionWorkTypeEnum";
import {
    netscriptCanGrow,
    netscriptCanHack,
    netscriptCanWeaken
} from "./Hacking/netscriptCanHack";

import {
    getCostOfNextHacknetNode,
    getCostOfNextHacknetServer,
    hasHacknetServers,
    purchaseHacknet,
    purchaseLevelUpgrade,
    purchaseRamUpgrade,
    purchaseCoreUpgrade,
    purchaseCacheUpgrade,
    purchaseHashUpgrade,
    updateHashManagerCapacity,
} from "./Hacknet/HacknetHelpers";
import { HacknetServer } from "./Hacknet/HacknetServer";
import { CityName } from "./Locations/data/CityNames";
import { LocationName } from "./Locations/data/LocationNames";

import { Message } from "./Message/Message";
import { Messages } from "./Message/MessageHelpers";
import { inMission } from "./Missions";
import { Player } from "./Player";
import { Programs } from "./Programs/Programs";
import { Script } from "./Script/Script";
import { findRunningScript } from "./Script/ScriptHelpers";
import { isScriptFilename } from "./Script/ScriptHelpersTS";
import {
    AllServers,
    AddToAllServers,
    createUniqueRandomIp,
} from "./Server/AllServers";
import { Server } from "./Server/Server";
import {
    GetServerByHostname,
    getServer,
    getServerOnNetwork,
    numCycleForGrowth,
    processSingleServerGrowth,
    safetlyCreateUniqueServer,
} from "./Server/ServerHelpers";
import {
    getPurchaseServerCost,
    getPurchaseServerLimit,
    getPurchaseServerMaxRam
} from "./Server/ServerPurchases";
import { Settings } from "./Settings/Settings";
import { SpecialServerIps } from "./Server/SpecialServerIps";
import { SourceFileFlags } from "./SourceFile/SourceFileFlags";
import {
    buyStock,
    sellStock,
    shortStock,
    sellShort,
} from "./StockMarket/BuyingAndSelling";
import { Stock } from "./StockMarket/Stock";
import {
    StockMarket,
    SymbolToStockMap,
    placeOrder,
    cancelOrder,
    displayStockMarketContent,
} from "./StockMarket/StockMarket";
import {
    getBuyTransactionCost,
    getSellTransactionGain,
} from "./StockMarket/StockMarketHelpers";
import { OrderTypes } from "./StockMarket/data/OrderTypes";
import { PositionTypes } from "./StockMarket/data/PositionTypes";
import { StockSymbols } from "./StockMarket/data/StockSymbols";
import {
    getStockMarket4SDataCost,
    getStockMarket4STixApiCost
} from "./StockMarket/StockMarketCosts";
import { TextFile, getTextFile, createTextFile } from "./TextFile";

import {
    unknownBladeburnerActionErrorMessage,
    unknownBladeburnerExceptionMessage,
    checkBladeburnerAccess
} from "./NetscriptBladeburner";
import * as nsGang from "./NetscriptGang";
import {
    workerScripts,
    killWorkerScript,
    NetscriptPorts,
    runScriptFromScript,
} from "./NetscriptWorker";
import {
    makeRuntimeRejectMsg,
    netscriptDelay,
<<<<<<< HEAD
=======
    resolveNetscriptRequestedThreads,
    runScriptFromScript,
>>>>>>> 44c26165
} from "./NetscriptEvaluator";
import { NetscriptPort } from "./NetscriptPort";
import { SleeveTaskType } from "./PersonObjects/Sleeve/SleeveTaskTypesEnum";
import { findSleevePurchasableAugs } from "./PersonObjects/Sleeve/SleeveHelpers";

import { Page, routing } from "./ui/navigationTracking";
import { numeralWrapper } from "./ui/numeralFormat";
import { post } from "./ui/postToTerminal";
import { setTimeoutRef } from "./utils/SetTimeoutRef";
import { is2DArray } from "./utils/helpers/is2DArray";

import { dialogBoxCreate } from "../utils/DialogBox";
import { isPowerOfTwo } from "../utils/helpers/isPowerOfTwo";
import { arrayToString } from "../utils/helpers/arrayToString";
import { formatNumber, isHTML } from "../utils/StringHelperFunctions";
import { isString } from "../utils/helpers/isString";

import { createElement } from "../utils/uiHelpers/createElement";
import { createPopup } from "../utils/uiHelpers/createPopup";
import { removeElementById } from "../utils/uiHelpers/removeElementById";

const possibleLogs = {
    ALL: true,
    scan: true,
    hack: true,
    sleep: true,
    disableLog: true,
    enableLog: true,
    grow: true,
    weaken: true,
    nuke: true,
    brutessh: true,
    ftpcrack: true,
    relaysmtp: true,
    httpworm: true,
    sqlinject: true,
    run:true,
    exec:true,
    spawn: true,
    kill: true,
    killall: true,
    scp: true,
    getHackingLevel: true,
    getServerMoneyAvailable: true,
    getServerSecurityLevel: true,
    getServerBaseSecurityLevel: true,
    getServerMinSecurityLevel: true,
    getServerRequiredHackingLevel: true,
    getServerMaxMoney: true,
    getServerGrowth: true,
    getServerNumPortsRequired: true,
    getServerRam: true,

    // TIX API
    buyStock: true,
    sellStock: true,
    shortStock: true,
    sellShort: true,
    purchase4SMarketData: true,
    purchase4SMarketDataTixApi: true,

    // Singularity Functions
    purchaseServer: true,
    deleteServer: true,
    universityCourse: true,
    gymWorkout: true,
    travelToCity: true,
    purchaseTor: true,
    purchaseProgram: true,
    stopAction: true,
    upgradeHomeRam: true,
    workForCompany: true,
    applyToCompany: true,
    joinFaction: true,
    workForFaction: true,
    donateToFaction: true,
    createProgram: true,
    commitCrime: true,

    // Bladeburner API
    startAction: true,
    upgradeSkill: true,
    setTeamSize: true,
    joinBladeburnerFaction: true,

    // Gang API
    recruitMember: true,
    setMemberTask: true,
    purchaseEquipment: true,
    setTerritoryWarfare: true,
}


function NetscriptFunctions(workerScript) {
    const updateDynamicRam = function(fnName, ramCost) {
        if (workerScript.dynamicLoadedFns[fnName]) { return; }
        workerScript.dynamicLoadedFns[fnName] = true;

        let threads = workerScript.scriptRef.threads;
        if (typeof threads !== 'number') {
            console.warn(`WorkerScript detected NaN for threadcount for ${workerScript.name} on ${workerScript.serverIp}`);
            threads = 1;
        }

        workerScript.dynamicRamUsage += (ramCost * threads);
        if (workerScript.dynamicRamUsage > 1.01 * workerScript.ramUsage) {
            throw makeRuntimeRejectMsg(workerScript,
                                       "Dynamic RAM usage calculated to be greater than initial RAM usage on fn: " + fnName +
                                       ". This is probably because you somehow circumvented the static RAM "  +
                                       "calculation.<br><br>Please don't do that :(<br><br>" +
                                       "Dynamic RAM Usage: " + workerScript.dynamicRamUsage + "<br>" +
                                       "Static RAM Usage: " + workerScript.ramUsage);
        }
    };

    /**
     * Gets the Server for a specific hostname/ip, throwing an error
     * if the server doesn't exist.
     * @param {string} Hostname or IP of the server
     * @param {string} callingFnName - Name of calling function. For logging purposes
     * @returns {Server} The specified Server
     */
    const safeGetServer = function(ip, callingFnName="") {
        var server = getServer(ip);
        if (server == null) {
            workerScript.log(`ERROR: Invalid IP or hostname passed into ${callingFnName}()`);
            throw makeRuntimeRejectMsg(workerScript, `Invalid IP or hostname passed into ${callingFnName}() function`);
        }
        return server;
    }

    /**
     * Checks if the player has TIX API access. Throws an error if the player does not
     */
    const checkTixApiAccess = function(callingFn="") {
        if (!Player.hasWseAccount) {
            throw makeRuntimeRejectMsg(workerScript, `You don't have WSE Access! Cannot use ${callingFn}()`);
        }
        if (!Player.hasTixApiAccess) {
            throw makeRuntimeRejectMsg(workerScript, `You don't have TIX API Access! Cannot use ${callingFn}()`);
        }
    }

    /**
     * Gets a stock, given its symbol. Throws an error if the symbol is invalid
     * @param {string} symbol - Stock's symbol
     * @returns {Stock} stock object
     */
    const getStockFromSymbol = function(symbol, callingFn="") {
        const stock = SymbolToStockMap[symbol];
        if (stock == null) {
            throw makeRuntimeRejectMsg(workerScript, `Invalid stock symbol passed into ${callingFn}()`);
        }

        return stock;
    }

    /**
     * Used to fail a function if the function's target is a Hacknet Server.
     * This is used for functions that should run on normal Servers, but not Hacknet Servers
     * @param {Server} server - Target server
     * @param {string} callingFn - Name of calling function. For logging purposes
     * @returns {boolean} True if the server is a Hacknet Server, false otherwise
     */
    const failOnHacknetServer = function(server, callingFn="") {
        if (server instanceof HacknetServer) {
            workerScript.log(`ERROR: ${callingFn}() failed because it does not work on Hacknet Servers`);
            return true;
        } else {
            return false;
        }
    }

    // Utility function to get Hacknet Node object
    const getHacknetNode = function(i) {
        if (isNaN(i)) {
            throw makeRuntimeRejectMsg(workerScript, "Invalid index specified for Hacknet Node: " + i);
        }
        if (i < 0 || i >= Player.hacknetNodes.length) {
            throw makeRuntimeRejectMsg(workerScript, "Index specified for Hacknet Node is out-of-bounds: " + i);
        }

        if (hasHacknetServers()) {
            const hserver = AllServers[Player.hacknetNodes[i]];
            if (hserver == null) {
                throw makeRuntimeRejectMsg(workerScript, `Could not get Hacknet Server for index ${i}. This is probably a bug, please report to game dev`);
            }

            return hserver;
        } else {
            return Player.hacknetNodes[i];
        }
    };

    const getCodingContract = function(fn, ip) {
        var server = safeGetServer(ip, "getCodingContract");
        return server.getContract(fn);
    }

    return {
        hacknet : {
            numNodes : function() {
                return Player.hacknetNodes.length;
            },
            purchaseNode : function() {
                return purchaseHacknet();
            },
            getPurchaseNodeCost : function() {
                if (hasHacknetServers()) {
                    return getCostOfNextHacknetServer();
                } else {
                    return getCostOfNextHacknetNode();
                }
            },
            getNodeStats : function(i) {
                const node = getHacknetNode(i);
                const hasUpgraded = hasHacknetServers();
                const res = {
                    name:               node.name,
                    level:              node.level,
                    ram:                hasUpgraded ? node.maxRam : node.ram,
                    cores:              node.cores,
                    production:         hasUpgraded ? node.hashRate : node.moneyGainRatePerSecond,
                    timeOnline:         node.onlineTimeSeconds,
                    totalProduction:    hasUpgraded ? node.totalHashesGenerated : node.totalMoneyGenerated,
                };

                if (hasUpgraded) {
                    res.cache = node.cache;
                }

                return res;
            },
            upgradeLevel : function(i, n) {
                const node = getHacknetNode(i);
                return purchaseLevelUpgrade(node, n);
            },
            upgradeRam : function(i, n) {
                const node = getHacknetNode(i);
                return purchaseRamUpgrade(node, n);
            },
            upgradeCore : function(i, n) {
                const node = getHacknetNode(i);
                return purchaseCoreUpgrade(node, n);
            },
            upgradeCache : function(i, n) {
                if (!hasHacknetServers()) { return false; }
                const node = getHacknetNode(i);
                const res = purchaseCacheUpgrade(node, n);
                if (res) {
                    updateHashManagerCapacity();
                }
                return res;
            },
            getLevelUpgradeCost : function(i, n) {
                const node = getHacknetNode(i);
                return node.calculateLevelUpgradeCost(n, Player.hacknet_node_level_cost_mult);
            },
            getRamUpgradeCost : function(i, n) {
                const node = getHacknetNode(i);
                return node.calculateRamUpgradeCost(n, Player.hacknet_node_ram_cost_mult);
            },
            getCoreUpgradeCost : function(i, n) {
                const node = getHacknetNode(i);
                return node.calculateCoreUpgradeCost(n, Player.hacknet_node_core_cost_mult);
            },
            getCacheUpgradeCost : function(i, n) {
                if (!hasHacknetServers()) { return Infinity; }
                const node = getHacknetNode(i);
                return node.calculateCacheUpgradeCost(n);
            },
            numHashes : function() {
                if (!hasHacknetServers()) { return 0; }
                return Player.hashManager.hashes;
            },
            hashCost : function(upgName) {
                if (!hasHacknetServers()) { return Infinity; }

                return Player.hashManager.getUpgradeCost(upgName);
            },
            spendHashes : function(upgName, upgTarget) {
                if (!hasHacknetServers()) { return false; }
                return purchaseHashUpgrade(upgName, upgTarget);
            }
        },
        sprintf : sprintf,
        vsprintf: vsprintf,
        scan : function(ip=workerScript.serverIp, hostnames=true) {
            updateDynamicRam("scan", getRamCost("scan"));
            var server = getServer(ip);
            if (server == null) {
                throw makeRuntimeRejectMsg(workerScript, 'Invalid IP or hostname passed into scan() command');
            }
            var out = [];
            for (var i = 0; i < server.serversOnNetwork.length; i++) {
                var entry;
                if (hostnames) {
                    entry = getServerOnNetwork(server, i).hostname;
                } else {
                    entry = getServerOnNetwork(server, i).ip;
                }
                if (entry == null) {
                    continue;
                }
                out.push(entry);
            }
            if (workerScript.disableLogs.ALL == null && workerScript.disableLogs.scan == null) {
                workerScript.scriptRef.log('scan() returned ' + server.serversOnNetwork.length + ' connections for ' + server.hostname);
            }
            return out;
        },
<<<<<<< HEAD
        hack : function(ip){
            updateDynamicRam("hack", getRamCost("hack"));
=======
        hack : function(ip, { threads: requestedThreads } = {}){
            if (workerScript.checkingRam) {
                return updateStaticRam("hack", CONSTANTS.ScriptHackRamCost);
            }
            updateDynamicRam("hack", CONSTANTS.ScriptHackRamCost);
>>>>>>> 44c26165
            if (ip === undefined) {
                throw makeRuntimeRejectMsg(workerScript, "Hack() call has incorrect number of arguments. Takes 1 argument");
            }
            var threads = resolveNetscriptRequestedThreads(workerScript, "hack", requestedThreads);
            var server = getServer(ip);
            if (server == null) {
                workerScript.scriptRef.log("hack() error. Invalid IP or hostname passed in: " + ip + ". Stopping...");
                throw makeRuntimeRejectMsg(workerScript, "hack() error. Invalid IP or hostname passed in: " + ip + ". Stopping...");
            }

            // Calculate the hacking time
            var hackingTime = calculateHackingTime(server); // This is in seconds

            // No root access or skill level too low
            const canHack = netscriptCanHack(server, Player);
            if (!canHack.res) {
                workerScript.scriptRef.log(`ERROR: ${canHack.msg}`);
                throw makeRuntimeRejectMsg(workerScript, canHack.msg);
            }

            if (workerScript.disableLogs.ALL == null && workerScript.disableLogs.hack == null) {
                workerScript.scriptRef.log("Attempting to hack " + ip + " in " + hackingTime.toFixed(3) + " seconds (t=" + threads + ")");
            }

            return netscriptDelay(hackingTime * 1000, workerScript).then(function() {
                if (workerScript.env.stopFlag) {return Promise.reject(workerScript);}
                var hackChance = calculateHackingChance(server);
                var rand = Math.random();
                var expGainedOnSuccess = calculateHackingExpGain(server) * threads;
                var expGainedOnFailure = (expGainedOnSuccess / 4);
                if (rand < hackChance) { // Success!
                    const percentHacked = calculatePercentMoneyHacked(server);
                    let maxThreadNeeded = Math.ceil(1/percentHacked*(server.moneyAvailable/server.moneyMax));
                    if (isNaN(maxThreadNeeded)) {
                        // Server has a 'max money' of 0 (probably). We'll set this to an arbitrarily large value
                        maxThreadNeeded = 1e6;
                    }

                    let moneyGained = Math.floor(server.moneyAvailable * percentHacked) * threads;

                    // Over-the-top safety checks
                    if (moneyGained <= 0) {
                        moneyGained = 0;
                        expGainedOnSuccess = expGainedOnFailure;
                    }
                    if (moneyGained > server.moneyAvailable) {moneyGained = server.moneyAvailable;}
                    server.moneyAvailable -= moneyGained;
                    if (server.moneyAvailable < 0) {server.moneyAvailable = 0;}

                    Player.gainMoney(moneyGained);
                    workerScript.scriptRef.onlineMoneyMade += moneyGained;
                    Player.scriptProdSinceLastAug += moneyGained;
                    Player.recordMoneySource(moneyGained, "hacking");
                    workerScript.scriptRef.recordHack(server.ip, moneyGained, threads);
                    Player.gainHackingExp(expGainedOnSuccess);
                    workerScript.scriptRef.onlineExpGained += expGainedOnSuccess;
                    if (workerScript.disableLogs.ALL == null && workerScript.disableLogs.hack == null) {
                        workerScript.scriptRef.log("Script SUCCESSFULLY hacked " + server.hostname + " for $" + formatNumber(moneyGained, 2) + " and " + formatNumber(expGainedOnSuccess, 4) +  " exp (t=" + threads + ")");
                    }
                    server.fortify(CONSTANTS.ServerFortifyAmount * Math.min(threads, maxThreadNeeded));
                    return Promise.resolve(moneyGained);
                } else {
                    // Player only gains 25% exp for failure?
                    Player.gainHackingExp(expGainedOnFailure);
                    workerScript.scriptRef.onlineExpGained += expGainedOnFailure;
                    if (workerScript.disableLogs.ALL == null && workerScript.disableLogs.hack == null) {
                        workerScript.scriptRef.log("Script FAILED to hack " + server.hostname + ". Gained " + formatNumber(expGainedOnFailure, 4) + " exp (t=" + threads + ")");
                    }
                    return Promise.resolve(0);
                }
            });
        },
        hackAnalyzeThreads : function(ip, hackAmount) {
            updateDynamicRam("hackAnalyzeThreads", getRamCost("hackAnalyzeThreads"));

            // Check argument validity
            const server = safeGetServer(ip, 'hackAnalyzeThreads');
            if (isNaN(hackAmount)) {
                throw makeRuntimeRejectMsg(workerScript, `Invalid growth argument passed into hackAnalyzeThreads: ${hackAmount}. Must be numeric`);
            }

            if (hackAmount < 0 || hackAmount > server.moneyAvailable) {
                return -1;
            }

            const percentHacked = calculatePercentMoneyHacked(server);

            return hackAmount / Math.floor(server.moneyAvailable * percentHacked);
        },
        hackAnalyzePercent : function(ip) {
            updateDynamicRam("hackAnalyzePercent", getRamCost("hackAnalyzePercent"));

            const server = safeGetServer(ip, 'hackAnalyzePercent');

            return calculatePercentMoneyHacked(server) * 100;
        },
        hackChance : function(ip) {
            updateDynamicRam("hackChance", getRamCost("hackChance"));

            const server = safeGetServer(ip, 'hackChance');

            return calculateHackingChance(server);
        },
        sleep : function(time){
            if (time === undefined) {
                throw makeRuntimeRejectMsg(workerScript, "sleep() call has incorrect number of arguments. Takes 1 argument");
            }
            if (workerScript.disableLogs.ALL == null && workerScript.disableLogs.sleep == null) {
                workerScript.scriptRef.log("Sleeping for " + time + " milliseconds");
            }
            return netscriptDelay(time, workerScript).then(function() {
                return Promise.resolve(true);
            });
        },
<<<<<<< HEAD
        grow : function(ip){
            updateDynamicRam("grow", getRamCost("grow"));
            var threads = workerScript.scriptRef.threads;
            if (isNaN(threads) || threads < 1) {threads = 1;}
=======
        grow : function(ip, { threads: requestedThreads } = {}){
            if (workerScript.checkingRam) {
                return updateStaticRam("grow", CONSTANTS.ScriptGrowRamCost);
            }
            updateDynamicRam("grow", CONSTANTS.ScriptGrowRamCost);
            var threads = resolveNetscriptRequestedThreads(workerScript, "grow", requestedThreads);
>>>>>>> 44c26165
            if (ip === undefined) {
                throw makeRuntimeRejectMsg(workerScript, "grow() call has incorrect number of arguments. Takes 1 argument");
            }
            var server = getServer(ip);
            if (server == null) {
                workerScript.scriptRef.log("Cannot grow(). Invalid IP or hostname passed in: " + ip);
                throw makeRuntimeRejectMsg(workerScript, "Cannot grow(). Invalid IP or hostname passed in: " + ip);
            }

            // No root access or skill level too low
            const canHack = netscriptCanGrow(server);
            if (!canHack.res) {
                workerScript.scriptRef.log(`ERROR: ${canHack.msg}`);
                throw makeRuntimeRejectMsg(workerScript, canHack.msg);
            }

            var growTime = calculateGrowTime(server);
            if (workerScript.disableLogs.ALL == null && workerScript.disableLogs.grow == null) {
                workerScript.scriptRef.log("Executing grow() on server " + server.hostname + " in " + formatNumber(growTime, 3) + " seconds (t=" + threads + ")");
            }
            return netscriptDelay(growTime * 1000, workerScript).then(function() {
                if (workerScript.env.stopFlag) {return Promise.reject(workerScript);}
                const moneyBefore = server.moneyAvailable <= 0 ? 1 : server.moneyAvailable;
                server.moneyAvailable += (1 * threads); // It can be grown even if it has no money
                var growthPercentage = processSingleServerGrowth(server, 450 * threads, Player);
                const moneyAfter = server.moneyAvailable;
                workerScript.scriptRef.recordGrow(server.ip, threads);
                var expGain = calculateHackingExpGain(server) * threads;
                if (growthPercentage == 1) {
                    expGain = 0;
                }
                if (workerScript.disableLogs.ALL == null && workerScript.disableLogs.grow == null) {
                    workerScript.scriptRef.log("Available money on " + server.hostname + " grown by " +
                                                formatNumber((moneyAfter/moneyBefore)*100 - 100, 6) + "%. Gained " +
                                                formatNumber(expGain, 4) + " hacking exp (t=" + threads +")");
                }
                workerScript.scriptRef.onlineExpGained += expGain;
                Player.gainHackingExp(expGain);
                return Promise.resolve(moneyAfter/moneyBefore);
            });
        },
        growthAnalyze : function(ip, growth) {
            updateDynamicRam("growthAnalyze", getRamCost("growthAnalyze"));

            // Check argument validity
            const server = safeGetServer(ip, 'growthAnalyze');
            if (isNaN(growth)) {
                throw makeRuntimeRejectMsg(workerScript, `Invalid growth argument passed into growthAnalyze: ${growth}. Must be numeric`);
            }

            return numCycleForGrowth(server, Number(growth), Player);
        },
<<<<<<< HEAD
        weaken : function(ip) {
            updateDynamicRam("weaken", getRamCost("weaken"));
            var threads = workerScript.scriptRef.threads;
            if (isNaN(threads) || threads < 1) {threads = 1;}
=======
        weaken : function(ip, { threads: requestedThreads } = {}) {
            if (workerScript.checkingRam) {
                return updateStaticRam("weaken", CONSTANTS.ScriptWeakenRamCost);
            }
            updateDynamicRam("weaken", CONSTANTS.ScriptWeakenRamCost);
            var threads = resolveNetscriptRequestedThreads(workerScript, "weaken", requestedThreads)
>>>>>>> 44c26165
            if (ip === undefined) {
                throw makeRuntimeRejectMsg(workerScript, "weaken() call has incorrect number of arguments. Takes 1 argument");
            }
            var server = getServer(ip);
            if (server == null) {
                workerScript.scriptRef.log("Cannot weaken(). Invalid IP or hostname passed in: " + ip);
                throw makeRuntimeRejectMsg(workerScript, "Cannot weaken(). Invalid IP or hostname passed in: " + ip);
            }

            // No root access or skill level too low
            const canHack = netscriptCanWeaken(server);
            if (!canHack.res) {
                workerScript.scriptRef.log(`ERROR: ${canHack.msg}`);
                throw makeRuntimeRejectMsg(workerScript, canHack.msg);
            }

            var weakenTime = calculateWeakenTime(server);
            if (workerScript.disableLogs.ALL == null && workerScript.disableLogs.weaken == null) {
                workerScript.scriptRef.log("Executing weaken() on server " + server.hostname + " in " +
                                           formatNumber(weakenTime, 3) + " seconds (t=" + threads + ")");
            }
            return netscriptDelay(weakenTime * 1000, workerScript).then(function() {
                if (workerScript.env.stopFlag) {return Promise.reject(workerScript);}
                server.weaken(CONSTANTS.ServerWeakenAmount * threads);
                workerScript.scriptRef.recordWeaken(server.ip, threads);
                var expGain = calculateHackingExpGain(server) * threads;
                if (workerScript.disableLogs.ALL == null && workerScript.disableLogs.weaken == null) {
                    workerScript.scriptRef.log("Server security level on " + server.hostname + " weakened to " + server.hackDifficulty +
                                               ". Gained " + formatNumber(expGain, 4) + " hacking exp (t=" + threads + ")");
                }
                workerScript.scriptRef.onlineExpGained += expGain;
                Player.gainHackingExp(expGain);
                return Promise.resolve(CONSTANTS.ServerWeakenAmount * threads);
            });
        },
        print: function(args){
            if (args === undefined) {
                throw makeRuntimeRejectMsg(workerScript, "print() call has incorrect number of arguments. Takes 1 argument");
            }
            workerScript.scriptRef.log(args.toString());
        },
        tprint: function(args) {
            if (args === undefined || args == null) {
                throw makeRuntimeRejectMsg(workerScript, "tprint() call has incorrect number of arguments. Takes 1 argument");
            }
            var x = args.toString();
            post(workerScript.scriptRef.filename + ": " + args.toString());
        },
        clearLog: function() {
            workerScript.scriptRef.clearLog();
        },
        disableLog: function(fn) {
            if (possibleLogs[fn]===undefined) {
                throw makeRuntimeRejectMsg(workerScript, "Invalid argument to disableLog: "+fn);
            }
            workerScript.disableLogs[fn] = true;
            if (workerScript.disableLogs.ALL == null && workerScript.disableLogs.disableLog == null) {
                workerScript.scriptRef.log("Disabled logging for " + fn);
            }
        },
        enableLog: function(fn) {
            if (possibleLogs[fn]===undefined) {
                throw makeRuntimeRejectMsg(workerScript, "Invalid argument to enableLog: "+fn);
            }
            delete workerScript.disableLogs[fn];
            if (workerScript.disableLogs.ALL == null && workerScript.disableLogs.enableLog == null) {
                workerScript.scriptRef.log("Enabled logging for " + fn);
            }
        },
        isLogEnabled : function(fn) {
            if (possibleLogs[fn] === undefined) {
                throw makeRuntimeRejectMsg(workerScript, "Invalid argument to isLogEnabled: " + fn);
            }
            return workerScript.disableLogs[fn] ? false : true;
        },
        getScriptLogs: function(fn, ip) {
            if (fn != null && typeof fn === 'string') {
                // Get Logs of another script
                if (ip == null) { ip = workerScript.serverIp; }
                const server = getServer(ip);
                if (server == null) {
                    workerScript.log(`getScriptLogs() failed. Invalid IP or hostname passed in: ${ip}`);
                    throw makeRuntimeRejectMsg(workerScript, `getScriptLogs() failed. Invalid IP or hostname passed in: ${ip}`);
                }

                let argsForTarget = [];
                for (let i = 2; i < arguments.length; ++i) {
                    argsForTarget.push(arguments[i]);
                }
                const runningScriptObj = findRunningScript(fn, argsForTarget, server);
                if (runningScriptObj == null) {
                    workerScript.scriptRef.log(`getScriptLogs() failed. No such script ${fn} on ${server.hostname} with args: ${arrayToString(argsForTarget)}`);
                    return "";
                }
                return runningScriptObj.logs.slice();
            }

            return workerScript.scriptRef.logs.slice();
        },
        nuke: function(ip){
            updateDynamicRam("nuke", getRamCost("nuke"));
            if (ip === undefined) {
                throw makeRuntimeRejectMsg(workerScript, "Program call has incorrect number of arguments. Takes 1 argument");
            }
            var server = getServer(ip);
            if (server == null) {
                workerScript.scriptRef.log("Cannot call nuke(). Invalid IP or hostname passed in: " + ip);
                throw makeRuntimeRejectMsg(workerScript, "Cannot call nuke(). Invalid IP or hostname passed in: " + ip);
            }
            if (!Player.hasProgram(Programs.NukeProgram.name)) {
                throw makeRuntimeRejectMsg(workerScript, "You do not have the NUKE.exe virus!");
            }
            if (server.openPortCount < server.numOpenPortsRequired) {
                throw makeRuntimeRejectMsg(workerScript, "Not enough ports opened to use NUKE.exe virus");
            }
            if (server.hasAdminRights) {
                if (workerScript.disableLogs.ALL == null && workerScript.disableLogs.nuke == null) {
                    workerScript.scriptRef.log("Already have root access to " + server.hostname);
                }
            } else {
                server.hasAdminRights = true;
                if (workerScript.disableLogs.ALL == null && workerScript.disableLogs.nuke == null) {
                    workerScript.scriptRef.log("Executed NUKE.exe virus on " + server.hostname + " to gain root access");
                }
            }
            return true;
        },
        brutessh: function(ip){
            updateDynamicRam("brutessh", getRamCost("brutessh"));
            if (ip === undefined) {
                throw makeRuntimeRejectMsg(workerScript, "Program call has incorrect number of arguments. Takes 1 argument");
            }
            var server = getServer(ip);
            if (server == null) {
                workerScript.scriptRef.log("Cannot call brutessh(). Invalid IP or hostname passed in: " + ip);
                throw makeRuntimeRejectMsg(workerScript, "Cannot call brutessh(). Invalid IP or hostname passed in: " + ip);
            }
            if (!Player.hasProgram(Programs.BruteSSHProgram.name)) {
                workerScript.scriptRef.log("You do not have the BruteSSH.exe program!");
                throw makeRuntimeRejectMsg(workerScript, "You do not have the BruteSSH.exe program!");
            }
            if (!server.sshPortOpen) {
                if (workerScript.disableLogs.ALL == null && workerScript.disableLogs.brutessh == null) {
                    workerScript.scriptRef.log("Executed BruteSSH.exe on " + server.hostname + " to open SSH port (22)");
                }
                server.sshPortOpen = true;
                ++server.openPortCount;
            } else {
                if (workerScript.disableLogs.ALL == null && workerScript.disableLogs.brutessh == null) {
                    workerScript.scriptRef.log("SSH Port (22) already opened on " + server.hostname);
                }
            }
            return true;
        },
        ftpcrack: function(ip) {
            updateDynamicRam("ftpcrack", getRamCost("ftpcrack"));
            if (ip === undefined) {
                throw makeRuntimeRejectMsg(workerScript, "Program call has incorrect number of arguments. Takes 1 argument");
            }
            var server = getServer(ip);
            if (server == null) {
                workerScript.scriptRef.log("Cannot call ftpcrack(). Invalid IP or hostname passed in: " + ip);
                throw makeRuntimeRejectMsg(workerScript, "Cannot call ftpcrack(). Invalid IP or hostname passed in: " + ip);
            }
            if (!Player.hasProgram(Programs.FTPCrackProgram.name)) {
                throw makeRuntimeRejectMsg(workerScript, "You do not have the FTPCrack.exe program!");
            }
            if (!server.ftpPortOpen) {
                if (workerScript.disableLogs.ALL == null && workerScript.disableLogs.ftpcrack == null) {
                    workerScript.scriptRef.log("Executed FTPCrack.exe on " + server.hostname + " to open FTP port (21)");
                }
                server.ftpPortOpen = true;
                ++server.openPortCount;
            } else {
                if (workerScript.disableLogs.ALL == null && workerScript.disableLogs.ftpcrack == null) {
                    workerScript.scriptRef.log("FTP Port (21) already opened on " + server.hostname);
                }
            }
            return true;
        },
        relaysmtp: function(ip) {
            updateDynamicRam("relaysmtp", getRamCost("relaysmtp"));
            if (ip === undefined) {
                throw makeRuntimeRejectMsg(workerScript, "Program call has incorrect number of arguments. Takes 1 argument");
            }
            var server = getServer(ip);
            if (server == null) {
                workerScript.scriptRef.log("Cannot call relaysmtp(). Invalid IP or hostname passed in: " + ip);
                throw makeRuntimeRejectMsg(workerScript, "Cannot call relaysmtp(). Invalid IP or hostname passed in: " + ip);
            }
            if (!Player.hasProgram(Programs.RelaySMTPProgram.name)) {
                throw makeRuntimeRejectMsg(workerScript, "You do not have the relaySMTP.exe program!");
            }
            if (!server.smtpPortOpen) {
                if (workerScript.disableLogs.ALL == null && workerScript.disableLogs.relaysmtp == null) {
                    workerScript.scriptRef.log("Executed relaySMTP.exe on " + server.hostname + " to open SMTP port (25)");
                }
                server.smtpPortOpen = true;
                ++server.openPortCount;
            } else {
                if (workerScript.disableLogs.ALL == null && workerScript.disableLogs.relaysmtp == null) {
                    workerScript.scriptRef.log("SMTP Port (25) already opened on " + server.hostname);
                }
            }
            return true;
        },
        httpworm: function(ip) {
            updateDynamicRam("httpworm", getRamCost("httpworm"));
            if (ip === undefined) {
                throw makeRuntimeRejectMsg(workerScript, "Program call has incorrect number of arguments. Takes 1 argument");
            }
            var server = getServer(ip);
            if (server == null) {
                workerScript.scriptRef.log("Cannot call httpworm(). Invalid IP or hostname passed in: " + ip);
                throw makeRuntimeRejectMsg(workerScript, "Cannot call httpworm(). Invalid IP or hostname passed in: " + ip);
            }
            if (!Player.hasProgram(Programs.HTTPWormProgram.name)) {
                throw makeRuntimeRejectMsg(workerScript, "You do not have the HTTPWorm.exe program!");
            }
            if (!server.httpPortOpen) {
                if (workerScript.disableLogs.ALL == null && workerScript.disableLogs.httpworm == null) {
                    workerScript.scriptRef.log("Executed HTTPWorm.exe on " + server.hostname + " to open HTTP port (80)");
                }
                server.httpPortOpen = true;
                ++server.openPortCount;
            } else {
                if (workerScript.disableLogs.ALL == null && workerScript.disableLogs.httpworm == null) {
                    workerScript.scriptRef.log("HTTP Port (80) already opened on " + server.hostname);
                }
            }
            return true;
        },
        sqlinject: function(ip) {
            updateDynamicRam("sqlinject", getRamCost("sqlinject"));
            if (ip === undefined) {
                throw makeRuntimeRejectMsg(workerScript, "Program call has incorrect number of arguments. Takes 1 argument");
            }
            var server = getServer(ip);
            if (server == null) {
                workerScript.scriptRef.log("Cannot call sqlinject(). Invalid IP or hostname passed in: " + ip);
                throw makeRuntimeRejectMsg(workerScript, "Cannot call sqlinject(). Invalid IP or hostname passed in: " + ip);
            }
            if (!Player.hasProgram(Programs.SQLInjectProgram.name)) {
                throw makeRuntimeRejectMsg(workerScript, "You do not have the SQLInject.exe program!");
            }
            if (!server.sqlPortOpen) {
                if (workerScript.disableLogs.ALL == null && workerScript.disableLogs.sqlinject == null) {
                    workerScript.scriptRef.log("Executed SQLInject.exe on " + server.hostname + " to open SQL port (1433)");
                }
                server.sqlPortOpen = true;
                ++server.openPortCount;
            } else {
                if (workerScript.disableLogs.ALL == null && workerScript.disableLogs.sqlinject == null) {
                    workerScript.scriptRef.log("SQL Port (1433) already opened on " + server.hostname);
                }
            }
            return true;
        },
        run: function(scriptname,threads = 1) {
            updateDynamicRam("run", getRamCost("run"));
            if (scriptname === undefined) {
                throw makeRuntimeRejectMsg(workerScript, "run() call has incorrect number of arguments. Usage: run(scriptname, [numThreads], [arg1], [arg2]...)");
            }
            if (isNaN(threads) || threads <= 0) {
                throw makeRuntimeRejectMsg(workerScript, "Invalid argument for thread count passed into run(). Must be numeric and greater than 0");
            }
            var argsForNewScript = [];
            for (var i = 2; i < arguments.length; ++i) {
                argsForNewScript.push(arguments[i]);
            }
            var scriptServer = getServer(workerScript.serverIp);
            if (scriptServer == null) {
                throw makeRuntimeRejectMsg(workerScript, "Could not find server. This is a bug in the game. Report to game dev");
            }

            return runScriptFromScript(scriptServer, scriptname, argsForNewScript, workerScript, threads);
        },
        exec: function(scriptname, ip, threads = 1) {
            updateDynamicRam("exec", getRamCost("exec"));
            if (scriptname === undefined || ip === undefined) {
                throw makeRuntimeRejectMsg(workerScript, "exec() call has incorrect number of arguments. Usage: exec(scriptname, server, [numThreads], [arg1], [arg2]...)");
            }
            if (isNaN(threads) || threads <= 0) {
                throw makeRuntimeRejectMsg(workerScript, "Invalid argument for thread count passed into exec(). Must be numeric and greater than 0");
            }
            var argsForNewScript = [];
            for (var i = 3; i < arguments.length; ++i) {
                argsForNewScript.push(arguments[i]);
            }
            var server = getServer(ip);
            if (server == null) {
                throw makeRuntimeRejectMsg(workerScript, "Invalid hostname/ip passed into exec() command: " + ip);
            }
            return runScriptFromScript(server, scriptname, argsForNewScript, workerScript, threads);
        },
        spawn: function(scriptname, threads) {
            updateDynamicRam("spawn", getRamCost("spawn"));
            if (scriptname == null || threads == null) {
                throw makeRuntimeRejectMsg(workerScript, "Invalid scriptname or numThreads argument passed to spawn()");
            }
            setTimeoutRef(() => {
                if (scriptname === undefined) {
                    throw makeRuntimeRejectMsg(workerScript, "spawn() call has incorrect number of arguments. Usage: spawn(scriptname, numThreads, [arg1], [arg2]...)");
                }
                if (isNaN(threads) || threads <= 0) {
                    throw makeRuntimeRejectMsg(workerScript, "Invalid argument for thread count passed into run(). Must be numeric and greater than 0");
                }
                var argsForNewScript = [];
                for (var i = 2; i < arguments.length; ++i) {
                    argsForNewScript.push(arguments[i]);
                }
                var scriptServer = getServer(workerScript.serverIp);
                if (scriptServer == null) {
                    throw makeRuntimeRejectMsg(workerScript, "Could not find server. This is a bug in the game. Report to game dev");
                }

                return runScriptFromScript(scriptServer, scriptname, argsForNewScript, workerScript, threads);
            }, 20e3);
            if (workerScript.disableLogs.ALL == null && workerScript.disableLogs.spawn == null) {
                workerScript.scriptRef.log("spawn() will execute " + scriptname + " in 20 seconds");
            }
            NetscriptFunctions(workerScript).exit();
        },
        kill: function(filename, ip) {
            updateDynamicRam("kill", getRamCost("kill"));
            if (filename === undefined || ip === undefined) {
                throw makeRuntimeRejectMsg(workerScript, "kill() call has incorrect number of arguments. Usage: kill(scriptname, server, [arg1], [arg2]...)");
            }
            var server = getServer(ip);
            if (server == null) {
                workerScript.scriptRef.log("kill() failed. Invalid IP or hostname passed in: " + ip);
                throw makeRuntimeRejectMsg(workerScript, "kill() failed. Invalid IP or hostname passed in: " + ip);
            }
            var argsForKillTarget = [];
            for (var i = 2; i < arguments.length; ++i) {
                argsForKillTarget.push(arguments[i]);
            }
            var runningScriptObj = findRunningScript(filename, argsForKillTarget, server);
            if (runningScriptObj == null) {
                workerScript.scriptRef.log("kill() failed. No such script "+ filename + " on " + server.hostname + " with args: " + arrayToString(argsForKillTarget));
                return false;
            }
            var res = killWorkerScript(runningScriptObj, server.ip);
            if (res) {
                if (workerScript.disableLogs.ALL == null && workerScript.disableLogs.kill == null) {
                    workerScript.scriptRef.log("Killing " + filename + " on " + server.hostname + " with args: " + arrayToString(argsForKillTarget) +  ". May take up to a few minutes for the scripts to die...");
                }
                return true;
            } else {
                if (workerScript.disableLogs.ALL == null && workerScript.disableLogs.kill == null) {
                    workerScript.scriptRef.log("kill() failed. No such script "+ filename + " on " + server.hostname + " with args: " + arrayToString(argsForKillTarget));
                }
                return false;
            }
        },
        killall: function(ip=workerScript.serverIp) {
            updateDynamicRam("killall", getRamCost("killall"));
            if (ip === undefined) {
                throw makeRuntimeRejectMsg(workerScript, "killall() call has incorrect number of arguments. Takes 1 argument");
            }
            var server = getServer(ip);
            if (server == null) {
                workerScript.scriptRef.log("killall() failed. Invalid IP or hostname passed in: " + ip);
                throw makeRuntimeRejectMsg(workerScript, "killall() failed. Invalid IP or hostname passed in: " + ip);
            }
            var scriptsRunning = (server.runningScripts.length > 0);
            for (var i = server.runningScripts.length-1; i >= 0; --i) {
                killWorkerScript(server.runningScripts[i], server.ip);
            }
            if (workerScript.disableLogs.ALL == null && workerScript.disableLogs.killall == null) {
                workerScript.scriptRef.log("killall(): Killing all scripts on " + server.hostname + ". May take a few minutes for the scripts to die");
            }
            return scriptsRunning;
        },
        exit : function() {
            var server = getServer(workerScript.serverIp);
            if (server == null) {
                throw makeRuntimeRejectMsg(workerScript, "Error getting Server for this script in exit(). This is a bug please contact game dev");
            }
            if (killWorkerScript(workerScript.scriptRef, server.ip)) {
                workerScript.scriptRef.log("Exiting...");
            } else {
                workerScript.scriptRef.log("Exit failed(). This is a bug please contact game developer");
            }
        },
        scp: function(scriptname, ip1, ip2) {
            updateDynamicRam("scp", getRamCost("scp"));
            if (arguments.length !== 2 && arguments.length !== 3) {
                throw makeRuntimeRejectMsg(workerScript, "ERROR: scp() call has incorrect number of arguments. Takes 2 or 3 arguments");
            }
            if (scriptname && scriptname.constructor === Array) {
                // Recursively call scp on all elements of array
                var res = false;
                scriptname.forEach(function(script) {
                    if (NetscriptFunctions(workerScript).scp(script, ip1, ip2)) {
                        res = true;
                    };
                });
                return res;
            }
            if (!scriptname.endsWith(".lit") && !isScriptFilename(scriptname) &&
                !scriptname.endsWith("txt")) {
                throw makeRuntimeRejectMsg(workerScript, "ERROR: scp() does not work with this file type. It only works for .script, .lit, and .txt files");
            }

            var destServer, currServ;

            if (ip2 != null) { // 3 Argument version: scriptname, source, destination
                if (scriptname === undefined || ip1 === undefined || ip2 === undefined) {
                    throw makeRuntimeRejectMsg(workerScript, "ERROR: scp() call has incorrect number of arguments. Takes 2 or 3 arguments");
                }
                destServer = getServer(ip2);
                if (destServer == null) {
                    throw makeRuntimeRejectMsg(workerScript, `ERROR: Invalid hostname/ip passed into scp() command: ${ip2}`);
                }

                currServ = getServer(ip1);
                if (currServ == null) {
                    throw makeRuntimeRejectMsg(workerScript, `ERROR: Invalid hostname/ip passed into scp() command: ${ip1}`);
                }
            } else if (ip1 != null) { // 2 Argument version: scriptname, destination
                if (scriptname === undefined || ip1 === undefined) {
                    throw makeRuntimeRejectMsg(workerScript, "ERROR: scp() call has incorrect number of arguments. Takes 2 or 3 arguments");
                }
                destServer = getServer(ip1);
                if (destServer == null) {
                    throw makeRuntimeRejectMsg(workerScript, `ERROR: Invalid hostname/ip passed into scp() command: ${ip1}`);
                }

                currServ = getServer(workerScript.serverIp);
                if (currServ == null) {
                    throw makeRuntimeRejectMsg(workerScript, "Could not find server ip for this script. This is a bug please contact game developer");
                }
            } else {
                throw makeRuntimeRejectMsg(workerScript, "ERROR: scp() call has incorrect number of arguments. Takes 2 or 3 arguments");
            }

            // Scp for lit files
            if (scriptname.endsWith(".lit")) {
                var found = false;
                for (var i = 0; i < currServ.messages.length; ++i) {
                    if (!(currServ.messages[i] instanceof Message) && currServ.messages[i] == scriptname) {
                        found = true;
                        break;
                    }
                }

                if (!found) {
                    workerScript.scriptRef.log(scriptname + " does not exist. scp() failed");
                    return false;
                }

                for (var i = 0; i < destServer.messages.length; ++i) {
                    if (destServer.messages[i] === scriptname) {
                        if (workerScript.disableLogs.ALL == null && workerScript.disableLogs.scp == null) {
                            workerScript.scriptRef.log(scriptname + " copied over to " + destServer.hostname);
                        }
                        return true; // Already exists
                    }
                }
                destServer.messages.push(scriptname);
                if (workerScript.disableLogs.ALL == null && workerScript.disableLogs.scp == null) {
                    workerScript.scriptRef.log(scriptname + " copied over to " + destServer.hostname);
                }
                return true;
            }

            // Scp for text files
            if (scriptname.endsWith(".txt")) {
                var found = false, txtFile;
                for (var i = 0; i < currServ.textFiles.length; ++i) {
                    if (currServ.textFiles[i].fn === scriptname) {
                        found = true;
                        txtFile = currServ.textFiles[i];
                        break;
                    }
                }

                if (!found) {
                    workerScript.scriptRef.log(scriptname + " does not exist. scp() failed");
                    return false;
                }

                for (var i = 0; i < destServer.textFiles.length; ++i) {
                    if (destServer.textFiles[i].fn === scriptname) {
                        // Overwrite
                        destServer.textFiles[i].text = txtFile.text;
                        if (workerScript.disableLogs.ALL == null && workerScript.disableLogs.scp == null) {
                            workerScript.scriptRef.log(scriptname + " copied over to " + destServer.hostname);
                        }
                        return true;
                    }
                }
                var newFile = new TextFile(txtFile.fn, txtFile.text);
                destServer.textFiles.push(newFile);
                if (workerScript.disableLogs.ALL == null && workerScript.disableLogs.scp == null) {
                    workerScript.scriptRef.log(scriptname + " copied over to " + destServer.hostname);
                }
                return true;
            }

            // Scp for script files
            var sourceScript = null;
            for (var i = 0; i < currServ.scripts.length; ++i) {
                if (scriptname == currServ.scripts[i].filename) {
                    sourceScript = currServ.scripts[i];
                    break;
                }
            }
            if (sourceScript == null) {
                workerScript.scriptRef.log(scriptname + " does not exist. scp() failed");
                return false;
            }

            // Overwrite script if it already exists
            for (var i = 0; i < destServer.scripts.length; ++i) {
                if (scriptname == destServer.scripts[i].filename) {
                    if (workerScript.disableLogs.ALL == null && workerScript.disableLogs.scp == null) {
                        workerScript.scriptRef.log("WARNING: " + scriptname + " already exists on " + destServer.hostname + " and it will be overwritten.");
                        workerScript.scriptRef.log(scriptname + " overwritten on " + destServer.hostname);
                    }
                    var oldScript = destServer.scripts[i];
                    oldScript.code = sourceScript.code;
                    oldScript.ramUsage = sourceScript.ramUsage;
                    oldScript.module = "";
                    return true;
                }
            }

            // Create new script if it does not already exist
            var newScript = new Script(scriptname);
            newScript.code = sourceScript.code;
            newScript.ramUsage = sourceScript.ramUsage;
            newScript.server = destServer.ip;
            destServer.scripts.push(newScript);
            if (workerScript.disableLogs.ALL == null && workerScript.disableLogs.scp == null) {
                workerScript.scriptRef.log(scriptname + " copied over to " + destServer.hostname);
            }
            return true;
        },
        ls: function(ip, grep) {
            updateDynamicRam("ls", getRamCost("ls"));
            if (ip === undefined) {
                throw makeRuntimeRejectMsg(workerScript, "ls() failed because of invalid arguments. Usage: ls(ip/hostname, [grep filter])");
            }
            var server = getServer(ip);
            if (server == null) {
                workerScript.scriptRef.log("ls() failed. Invalid IP or hostname passed in: " + ip);
                throw makeRuntimeRejectMsg(workerScript, "ls() failed. Invalid IP or hostname passed in: " + ip);
            }

            // Get the grep filter, if one exists
            var filter = false;
            if (arguments.length >= 2) {
                filter = grep.toString();
            }

            var allFiles = [];
            for (var i = 0; i < server.programs.length; i++) {
                if (filter) {
                    if (server.programs[i].includes(filter)) {
                        allFiles.push(server.programs[i]);
                    }
                } else {
                    allFiles.push(server.programs[i]);
                }
            }
            for (var i = 0; i < server.scripts.length; i++) {
                if (filter) {
                    if (server.scripts[i].filename.includes(filter)) {
                        allFiles.push(server.scripts[i].filename);
                    }
                } else {
                    allFiles.push(server.scripts[i].filename);
                }

            }
            for (var i = 0; i < server.messages.length; i++) {
                if (filter) {
                    if (server.messages[i] instanceof Message) {
                        if (server.messages[i].filename.includes(filter)) {
                            allFiles.push(server.messages[i].filename);
                        }
                    } else if (server.messages[i].includes(filter)) {
                        allFiles.push(server.messages[i]);
                    }
                } else {
                    if (server.messages[i] instanceof Message) {
                        allFiles.push(server.messages[i].filename);
                    } else {
                        allFiles.push(server.messages[i]);
                    }
                }
            }

            for (var i = 0; i < server.textFiles.length; i++) {
                if (filter) {
                    if (server.textFiles[i].fn.includes(filter)) {
                        allFiles.push(server.textFiles[i].fn);
                    }
                } else {
                    allFiles.push(server.textFiles[i].fn);
                }
            }

            for (var i = 0; i < server.contracts.length; ++i) {
                if (filter) {
                    if (server.contracts[i].fn.includes(filter)) {
                        allFiles.push(server.contracts[i].fn);
                    }
                } else {
                    allFiles.push(server.contracts[i].fn);
                }
            }

            // Sort the files alphabetically then print each
            allFiles.sort();
            return allFiles;
        },
        ps: function(ip=workerScript.serverIp) {
            updateDynamicRam("ps", getRamCost("ps"));
            var server = getServer(ip);
            if (server == null){
                workerScript.scriptRef.log("ps() failed. Invalid IP or hostname passed in: " + ip);
                throw makeRuntimeRejectMsg(workerScript, "ps() failed. Invalid IP or hostname passed in: " + ip);
            }
            const processes = [];
            for (const i in server.runningScripts) {
                const script = server.runningScripts[i];
                processes.push({filename:script.filename, threads: script.threads, args: script.args.slice()})
            }
            return processes;
        },
        hasRootAccess: function(ip) {
            updateDynamicRam("hasRootAccess", getRamCost("hasRootAccess"));
            if (ip===undefined){
                throw makeRuntimeRejectMsg(workerScript, "hasRootAccess() call has incorrect number of arguments. Takes 1 argument");
            }
            var server = getServer(ip);
            if (server == null){
                workerScript.scriptRef.log("hasRootAccess() failed. Invalid IP or hostname passed in: " + ip);
                throw makeRuntimeRejectMsg(workerScript, "hasRootAccess() failed. Invalid IP or hostname passed in: " + ip);
            }
            return server.hasAdminRights;
        },
        getIp: function() {
            updateDynamicRam("getIp", getRamCost("getIp"));
            var scriptServer = getServer(workerScript.serverIp);
            if (scriptServer == null) {
                throw makeRuntimeRejectMsg(workerScript, "Could not find server. This is a bug in the game. Report to game dev");
            }
            return scriptServer.ip;
        },
        getHostname: function() {
            updateDynamicRam("getHostname", getRamCost("getHostname"));
            var scriptServer = getServer(workerScript.serverIp);
            if (scriptServer == null) {
                throw makeRuntimeRejectMsg(workerScript, "Could not find server. This is a bug in the game. Report to game dev");
            }
            return scriptServer.hostname;
        },
        getHackingLevel: function() {
            updateDynamicRam("getHackingLevel", getRamCost("getHackingLevel"));
            Player.updateSkillLevels();
            if (workerScript.disableLogs.ALL == null && workerScript.disableLogs.getHackingLevel == null) {
                workerScript.scriptRef.log("getHackingLevel() returned " + Player.hacking_skill);
            }
            return Player.hacking_skill;
        },
        getHackingMultipliers: function() {
            updateDynamicRam("getHackingMultipliers", getRamCost("getHackingMultipliers"));
            return {
                chance: Player.hacking_chance_mult,
                speed: Player.hacking_speed_mult,
                money: Player.hacking_money_mult,
                growth: Player.hacking_grow_mult,
            };
        },
        getHacknetMultipliers: function() {
            updateDynamicRam("getHacknetMultipliers", getRamCost("getHacknetMultipliers"));
            return {
                production: Player.hacknet_node_money_mult,
                purchaseCost: Player.hacknet_node_purchase_cost_mult,
                ramCost: Player.hacknet_node_ram_cost_mult,
                coreCost: Player.hacknet_node_core_cost_mult,
                levelCost: Player.hacknet_node_level_cost_mult,
            };
        },
        getBitNodeMultipliers: function() {
            updateDynamicRam("getBitNodeMultipliers", getRamCost("getBitNodeMultipliers"));
            if (SourceFileFlags[5] <= 0) {
                throw makeRuntimeRejectMsg(workerScript, "Cannot run getBitNodeMultipliers(). It requires Source-File 5 to run.");
            }
            let copy = Object.assign({}, BitNodeMultipliers);
            return copy;
        },
        getServerMoneyAvailable: function(ip) {
            updateDynamicRam("getServerMoneyAvailable", getRamCost("getServerMoneyAvailable"));
            const server = safeGetServer(ip, "getServerMoneyAvailable");
            if (failOnHacknetServer(server, "getServerMoneyAvailable")) { return 0; }
            if (server.hostname == "home") {
                // Return player's money
                if (workerScript.shouldLog("getServerMoneyAvailable")) {
                    workerScript.log("getServerMoneyAvailable('home') returned player's money: $" + formatNumber(Player.money.toNumber(), 2));
                }
                return Player.money.toNumber();
            }
            if (workerScript.shouldLog("getServerMoneyAvailable")) {
                workerScript.log("getServerMoneyAvailable() returned " + formatNumber(server.moneyAvailable, 2) + " for " + server.hostname);
            }
            return server.moneyAvailable;
        },
        getServerSecurityLevel: function(ip) {
            updateDynamicRam("getServerSecurityLevel", getRamCost("getServerSecurityLevel"));
            const server = safeGetServer(ip, "getServerSecurityLevel");
            if (failOnHacknetServer(server, "getServerSecurityLevel")) { return 1; }
            if (workerScript.shouldLog("getServerSecurityLevel")) {
                workerScript.log("getServerSecurityLevel() returned " + formatNumber(server.hackDifficulty, 3) + " for " + server.hostname);
            }
            return server.hackDifficulty;
        },
        getServerBaseSecurityLevel: function(ip) {
            updateDynamicRam("getServerBaseSecurityLevel", getRamCost("getServerBaseSecurityLevel"));
            const server = safeGetServer(ip, "getServerBaseSecurityLevel");
            if (failOnHacknetServer(server, "getServerBaseSecurityLevel")) { return 1; }
            if (workerScript.shouldLog("getServerBaseSecurityLevel")) {
                workerScript.log("getServerBaseSecurityLevel() returned " + formatNumber(server.baseDifficulty, 3) + " for " + server.hostname);
            }
            return server.baseDifficulty;
        },
        getServerMinSecurityLevel: function(ip) {
            updateDynamicRam("getServerMinSecurityLevel", getRamCost("getServerMinSecurityLevel"));
            const server = safeGetServer(ip, "getServerMinSecurityLevel");
            if (failOnHacknetServer(server, "getServerMinSecurityLevel")) { return 1; }
            if (workerScript.shouldLog("getServerMinSecurityLevel")) {
                workerScript.log("getServerMinSecurityLevel() returned " + formatNumber(server.minDifficulty, 3) + " for " + server.hostname);
            }
            return server.minDifficulty;
        },
        getServerRequiredHackingLevel: function(ip) {
            updateDynamicRam("getServerRequiredHackingLevel", getRamCost("getServerRequiredHackingLevel"));
            const server = safeGetServer(ip, "getServerRequiredHackingLevel");
            if (failOnHacknetServer(server, "getServerRequiredHackingLevel")) { return 1; }
            if (workerScript.shouldLog("getServerRequiredHackingLevel")) {
                workerScript.log("getServerRequiredHackingLevel returned " + formatNumber(server.requiredHackingSkill, 0) + " for " + server.hostname);
            }
            return server.requiredHackingSkill;
        },
        getServerMaxMoney: function(ip) {
            updateDynamicRam("getServerMaxMoney", getRamCost("getServerMaxMoney"));
            const server = safeGetServer(ip, "getServerMaxMoney");
            if (failOnHacknetServer(server, "getServerMaxMoney")) { return 0; }
            if (workerScript.shouldLog("getServerMaxMoney")) {
                workerScript.log("getServerMaxMoney() returned " + formatNumber(server.moneyMax, 0) + " for " + server.hostname);
            }
            return server.moneyMax;
        },
        getServerGrowth: function(ip) {
            updateDynamicRam("getServerGrowth", getRamCost("getServerGrowth"));
            const server = safeGetServer(ip, "getServerGrowth");
            if (failOnHacknetServer(server, "getServerGrowth")) { return 1; }
            if (workerScript.shouldLog("getServerGrowth")) {
                workerScript.log("getServerGrowth() returned " + formatNumber(server.serverGrowth, 0) + " for " + server.hostname);
            }
            return server.serverGrowth;
        },
        getServerNumPortsRequired: function(ip) {
            updateDynamicRam("getServerNumPortsRequired", getRamCost("getServerNumPortsRequired"));
            const server = safeGetServer(ip, "getServerNumPortsRequired");
            if (failOnHacknetServer(server, "getServerNumPortsRequired")) { return 5; }
            if (workerScript.shouldLog("getServerNumPortsRequired")) {
                workerScript.log("getServerNumPortsRequired() returned " + formatNumber(server.numOpenPortsRequired, 0) + " for " + server.hostname);
            }
            return server.numOpenPortsRequired;
        },
        getServerRam: function(ip) {
            updateDynamicRam("getServerRam", getRamCost("getServerRam"));
            const server = safeGetServer(ip, "getServerRam");
            if (workerScript.shouldLog("getServerRam")) {
                workerScript.log("getServerRam() returned [" + formatNumber(server.maxRam, 2) + "GB, " + formatNumber(server.ramUsed, 2) + "GB]");
            }
            return [server.maxRam, server.ramUsed];
        },
        serverExists: function(ip) {
            updateDynamicRam("serverExists", getRamCost("serverExists"));
            return (getServer(ip) !== null);
        },
        fileExists: function(filename,ip=workerScript.serverIp) {
            updateDynamicRam("fileExists", getRamCost("fileExists"));
            if (filename === undefined) {
                throw makeRuntimeRejectMsg(workerScript, "fileExists() call has incorrect number of arguments. Usage: fileExists(scriptname, [server])");
            }
            var server = getServer(ip);
            if (server == null) {
                workerScript.scriptRef.log("fileExists() failed. Invalid IP or hostname passed in: " + ip);
                throw makeRuntimeRejectMsg(workerScript, "fileExists() failed. Invalid IP or hostname passed in: " + ip);
            }
            for (var i = 0; i < server.scripts.length; ++i) {
                if (filename == server.scripts[i].filename) {
                    return true;
                }
            }
            for (var i = 0; i < server.programs.length; ++i) {
                if (filename.toLowerCase() == server.programs[i].toLowerCase()) {
                    return true;
                }
            }
            for (var i = 0; i < server.messages.length; ++i) {
                if (!(server.messages[i] instanceof Message) &&
                    filename.toLowerCase() === server.messages[i]) {
                    return true;
                }
            }
            var txtFile = getTextFile(filename, server);
            if (txtFile != null) {
              return true;
            }
            return false;
        },
        isRunning: function(filename,ip) {
            updateDynamicRam("isRunning", getRamCost("isRunning"));
            if (filename === undefined || ip === undefined) {
                throw makeRuntimeRejectMsg(workerScript, "isRunning() call has incorrect number of arguments. Usage: isRunning(scriptname, server, [arg1], [arg2]...)");
            }
            var server = getServer(ip);
            if (server == null) {
                workerScript.scriptRef.log("isRunning() failed. Invalid IP or hostname passed in: " + ip);
                throw makeRuntimeRejectMsg(workerScript, "isRunning() failed. Invalid IP or hostname passed in: " + ip);
            }
            var argsForTargetScript = [];
            for (var i = 2; i < arguments.length; ++i) {
                argsForTargetScript.push(arguments[i]);
            }
            return (findRunningScript(filename, argsForTargetScript, server) != null);
        },
        getStockSymbols: function() {
            updateDynamicRam("getStockSymbols", getRamCost("getStockSymbols"));
            checkTixApiAccess("getStockSymbols");
            return Object.values(StockSymbols);
        },
        getStockPrice: function(symbol) {
            updateDynamicRam("getStockPrice", getRamCost("getStockPrice"));
            checkTixApiAccess("getStockPrice");
            const stock = getStockFromSymbol(symbol, "getStockPrice");

            return stock.price;
        },
        getStockAskPrice: function(symbol) {
            updateDynamicRam("getStockAskPrice", getRamCost("getStockAskPrice"));
            checkTixApiAccess("getStockAskPrice");
            const stock = getStockFromSymbol(symbol, "getStockAskPrice");

            return stock.getAskPrice();
        },
        getStockBidPrice: function(symbol) {
            updateDynamicRam("getStockBidPrice", getRamCost("getStockBidPrice"));
            checkTixApiAccess("getStockBidPrice");
            const stock = getStockFromSymbol(symbol, "getStockBidPrice");

            return stock.getBidPrice();
        },
        getStockPosition: function(symbol) {
            updateDynamicRam("getStockPosition", getRamCost("getStockPosition"));
            checkTixApiAccess("getStockPosition");
            var stock = SymbolToStockMap[symbol];
            if (stock == null) {
                throw makeRuntimeRejectMsg(workerScript, "Invalid stock symbol passed into getStockPosition()");
            }
            return [stock.playerShares, stock.playerAvgPx, stock.playerShortShares, stock.playerAvgShortPx];
        },
        getStockMaxShares: function(symbol) {
            updateDynamicRam("getStockMaxShares", getRamCost("getStockMaxShares"));
            checkTixApiAccess("getStockMaxShares");
            const stock = getStockFromSymbol(symbol, "getStockMaxShares");

            return stock.maxShares;
        },
        getStockPurchaseCost: function(symbol, shares, posType) {
            updateDynamicRam("getStockPurchaseCost", getRamCost("getStockPurchaseCost"));
            checkTixApiAccess("getStockPurchaseCost");
            const stock = getStockFromSymbol(symbol, "getStockPurchaseCost");
            shares = Math.round(shares);

            let pos;
            const sanitizedPosType = posType.toLowerCase();
            if (sanitizedPosType.includes("l")) {
                pos = PositionTypes.Long;
            } else if (sanitizedPosType.includes("s")) {
                pos = PositionTypes.Short;
            } else {
                return Infinity;
            }

            const res = getBuyTransactionCost(stock, shares, pos);
            if (res == null) { return Infinity; }

            return res;
        },
        getStockSaleGain: function(symbol, shares, posType) {
            updateDynamicRam("getStockSaleGain", getRamCost("getStockSaleGain"));
            checkTixApiAccess("getStockSaleGain");
            const stock = getStockFromSymbol(symbol, "getStockSaleGain");
            shares = Math.round(shares);

            let pos;
            const sanitizedPosType = posType.toLowerCase();
            if (sanitizedPosType.includes("l")) {
                pos = PositionTypes.Long;
            } else if (sanitizedPosType.includes("s")) {
                pos = PositionTypes.Short;
            } else {
                return 0;
            }

            const res = getSellTransactionGain(stock, shares, pos);
            if (res == null) { return 0; }

            return res;
        },
        buyStock: function(symbol, shares) {
            updateDynamicRam("buyStock", getRamCost("buyStock"));
            checkTixApiAccess("buyStock");
            const stock = getStockFromSymbol(symbol, "buyStock");
            const res = buyStock(stock, shares, workerScript, { rerenderFn: displayStockMarketContent });

            return res ? stock.price : 0;
        },
        sellStock: function(symbol, shares) {
            updateDynamicRam("sellStock", getRamCost("sellStock"));
            checkTixApiAccess("sellStock");
            const stock = getStockFromSymbol(symbol, "sellStock");
            const res = sellStock(stock, shares, workerScript, { rerenderFn: displayStockMarketContent });

            return res ? stock.price : 0;
        },
        shortStock: function(symbol, shares) {
            updateDynamicRam("shortStock", getRamCost("shortStock"));
            checkTixApiAccess("shortStock");
            if (Player.bitNodeN !== 8) {
                if (SourceFileFlags[8] <= 1) {
                    throw makeRuntimeRejectMsg(workerScript, "ERROR: Cannot use shortStock(). You must either be in BitNode-8 or you must have Level 2 of Source-File 8");
                }
            }
            const stock = getStockFromSymbol(symbol, "shortStock");
            const res = shortStock(stock, shares, workerScript, { rerenderFn: displayStockMarketContent });

            return res ? stock.price : 0;
        },
        sellShort: function(symbol, shares) {
            updateDynamicRam("sellShort", getRamCost("sellShort"));
            checkTixApiAccess("sellShort");
            if (Player.bitNodeN !== 8) {
                if (SourceFileFlags[8] <= 1) {
                    throw makeRuntimeRejectMsg(workerScript, "ERROR: Cannot use sellShort(). You must either be in BitNode-8 or you must have Level 2 of Source-File 8");
                }
            }
            const stock = getStockFromSymbol(symbol, "sellShort");
            const res = sellShort(stock, shares, workerScript, { rerenderFn: displayStockMarketContent });

            return res ? stock.price : 0;
        },
        placeOrder: function(symbol, shares, price, type, pos) {
            updateDynamicRam("placeOrder", getRamCost("placeOrder"));
            checkTixApiAccess("placeOrder");
            if (Player.bitNodeN !== 8) {
                if (SourceFileFlags[8] <= 2) {
                    throw makeRuntimeRejectMsg(workerScript, "ERROR: Cannot use placeOrder(). You must either be in BitNode-8 or have Level 3 of Source-File 8");
                }
            }
            const stock = getStockFromSymbol(symbol, "placeOrder");

            var orderType, orderPos;
            type = type.toLowerCase();
            if (type.includes("limit") && type.includes("buy")) {
                orderType = OrderTypes.LimitBuy;
            } else if (type.includes("limit") && type.includes("sell")) {
                orderType = OrderTypes.LimitSell;
            } else if (type.includes("stop") && type.includes("buy")) {
                orderType = OrderTypes.StopBuy;
            } else if (type.includes("stop") && type.includes("sell")) {
                orderType = OrderTypes.StopSell;
            } else {
                throw makeRuntimeRejectMsg(workerScript, "ERROR: Invalid Order Type passed into placeOrder()");
            }

            pos = pos.toLowerCase();
            if (pos.includes("l")) {
                orderPos = PositionTypes.Long;
            } else if (pos.includes('s')) {
                orderPos = PositionTypes.Short;
            } else {
                throw makeRuntimeRejectMsg(workerScript, "ERROR: Invalid Position Type passed into placeOrder()");
            }

            return placeOrder(stock, shares, price, orderType, orderPos, workerScript);
        },
        cancelOrder: function(symbol, shares, price, type, pos) {
            updateDynamicRam("cancelOrder", getRamCost("cancelOrder"));
            checkTixApiAccess("cancelOrder");
            if (Player.bitNodeN !== 8) {
                if (SourceFileFlags[8] <= 2) {
                    throw makeRuntimeRejectMsg(workerScript, "ERROR: Cannot use cancelOrder(). You must either be in BitNode-8 or have Level 3 of Source-File 8");
                }
            }
            const stock = getStockFrom(symbol, "cancelOrder");
            if (isNaN(shares) || isNaN(price)) {
                throw makeRuntimeRejectMsg(workerScript, "ERROR: Invalid shares or price argument passed into cancelOrder(). Must be numeric");
            }
            var orderType, orderPos;
            type = type.toLowerCase();
            if (type.includes("limit") && type.includes("buy")) {
                orderType = OrderTypes.LimitBuy;
            } else if (type.includes("limit") && type.includes("sell")) {
                orderType = OrderTypes.LimitSell;
            } else if (type.includes("stop") && type.includes("buy")) {
                orderType = OrderTypes.StopBuy;
            } else if (type.includes("stop") && type.includes("sell")) {
                orderType = OrderTypes.StopSell;
            } else {
                throw makeRuntimeRejectMsg(workerScript, "ERROR: Invalid Order Type passed into placeOrder()");
            }

            pos = pos.toLowerCase();
            if (pos.includes("l")) {
                orderPos = PositionTypes.Long;
            } else if (pos.includes('s')) {
                orderPos = PositionTypes.Short;
            } else {
                throw makeRuntimeRejectMsg(workerScript, "ERROR: Invalid Position Type passed into placeOrder()");
            }
            var params = {
                stock: stock,
                shares: shares,
                price: price,
                type: orderType,
                pos: orderPos
            };
            return cancelOrder(params, workerScript);
        },
        getOrders: function() {
            updateDynamicRam("getOrders", getRamCost("getOrders"));
            checkTixApiAccess("getOrders");
            if (Player.bitNodeN !== 8) {
                if (SourceFileFlags[8] <= 2) {
                    throw makeRuntimeRejectMsg(workerScript, "ERROR: Cannot use getOrders(). You must either be in BitNode-8 or have Level 3 of Source-File 8");
                }
            }

            const orders = {};

            const stockMarketOrders = StockMarket["Orders"];
            for (let symbol in stockMarketOrders) {
                const orderBook = stockMarketOrders[symbol];
                if (orderBook.constructor === Array && orderBook.length > 0) {
                    orders[symbol] = [];
                    for (let i = 0; i < orderBook.length; ++i) {
                        orders[symbol].push({
                            shares: orderBook[i].shares,
                            price: orderBook[i].price,
                            type: orderBook[i].type,
                            position: orderBook[i].pos,
                        });
                    }
                }
            }

            return orders;
        },
        getStockVolatility: function(symbol) {
            updateDynamicRam("getStockVolatility", getRamCost("getStockVolatility"));
            if (!Player.has4SDataTixApi) {
                throw makeRuntimeRejectMsg(workerScript, "You don't have 4S Market Data TIX API Access! Cannot use getStockVolatility()");
            }
            const stock = getStockFromSymbol(symbol, "getStockVolatility");

            return stock.mv / 100; // Convert from percentage to decimal
        },
        getStockForecast: function(symbol) {
            updateDynamicRam("getStockForecast", getRamCost("getStockForecast"));
            if (!Player.has4SDataTixApi) {
                throw makeRuntimeRejectMsg(workerScript, "You don't have 4S Market Data TIX API Access! Cannot use getStockForecast()");
            }
            const stock = getStockFromSymbol(symbol, "getStockForecast");

            var forecast = 50;
            stock.b ? forecast += stock.otlkMag : forecast -= stock.otlkMag;
            return forecast / 100; // Convert from percentage to decimal
        },
        purchase4SMarketData: function() {
            updateDynamicRam("purchase4SMarketData", getRamCost("purchase4SMarketData"));
            checkTixApiAccess("purchase4SMarketData");

            if (Player.has4SData) {
                if (workerScript.shouldLog("purchase4SMarketData")) {
                    workerScript.log("Already purchased 4S Market Data");
                }
                return true;
            }

            if (Player.money.lt(getStockMarket4SDataCost())) {
                if (workerScript.shouldLog("purchase4SMarketData")) {
                    workerScript.log("Failed to purchase 4S Market Data - Not enough money");
                }
                return false;
            }

            Player.has4SData = true;
            Player.loseMoney(getStockMarket4SDataCost());
            if (workerScript.shouldLog("purchase4SMarketData")) {
                workerScript.log("Purchased 4S Market Data");
            }
            return true;
        },
        purchase4SMarketDataTixApi : function() {
            updateDynamicRam("purchase4SMarketDataTixApi", getRamCost("purchase4SMarketDataTixApi"));
            checkTixApiAccess("purchase4SMarketDataTixApi");

            if (Player.has4SDataTixApi) {
                if (workerScript.shouldLog("purchase4SMarketDataTixApi")) {
                    workerScript.log("Already purchased 4S Market Data TIX API");
                }
                return true;
            }

            if (Player.money.lt(getStockMarket4STixApiCost())) {
                if (workerScript.shouldLog("purchase4SMarketDataTixApi")) {
                    workerScript.log("Failed to purchase 4S Market Data TIX API - Not enough money");
                }
                return false;
            }

            Player.has4SDataTixApi = true;
            Player.loseMoney(getStockMarket4STixApiCost());
            if (workerScript.shouldLog("purchase4SMarketDataTixApi")) {
                workerScript.log("Purchased 4S Market Data TIX API");
            }
            return true;
        },
        getPurchasedServerLimit : function() {
            updateDynamicRam("getPurchasedServerLimit", getRamCost("getPurchasedServerLimit"));

            return getPurchaseServerLimit();
        },
        getPurchasedServerMaxRam: function() {
            updateDynamicRam("getPurchasedServerMaxRam", getRamCost("getPurchasedServerMaxRam"));

            return getPurchaseServerMaxRam();
        },
        getPurchasedServerCost: function(ram) {
            updateDynamicRam("getPurchasedServerCost", getRamCost("getPurchasedServerCost"));

            const cost = getPurchaseServerCost(ram);
            if (cost === Infinity) {
                workerScript.scriptRef.log("ERROR: 'getPurchasedServerCost()' failed due to an invalid 'ram' argument");
                return Infinity;
            }

            return cost;
        },
        purchaseServer: function(hostname, ram) {
            updateDynamicRam("purchaseServer", getRamCost("purchaseServer"));
            var hostnameStr = String(hostname);
            hostnameStr = hostnameStr.replace(/\s+/g, '');
            if (hostnameStr == "") {
                workerScript.log("ERROR: Passed empty string for hostname argument of purchaseServer()");
                return "";
            }

            if (Player.purchasedServers.length >= getPurchaseServerLimit()) {
                workerScript.log(`ERROR: You have reached the maximum limit of ${getPurchaseServerLimit()} servers. You cannot purchase any more.`);
                return "";
            }

            const cost = getPurchaseServerCost(ram);
            if (cost === Infinity) {
                workerScript.log("ERROR: 'purchaseServer()' failed due to an invalid 'ram' argument");
                return Infinity;
            }

            if (Player.money.lt(cost)) {
                workerScript.log("ERROR: Not enough money to purchase server. Need $" + formatNumber(cost, 2));
                return "";
            }
            var newServ = safetlyCreateUniqueServer({
                ip: createUniqueRandomIp(),
                hostname: hostnameStr,
                organizationName: "",
                isConnectedTo: false,
                adminRights: true,
                purchasedByPlayer: true,
                maxRam: ram,
            });
            AddToAllServers(newServ);

            Player.purchasedServers.push(newServ.ip);
            var homeComputer = Player.getHomeComputer();
            homeComputer.serversOnNetwork.push(newServ.ip);
            newServ.serversOnNetwork.push(homeComputer.ip);
            Player.loseMoney(cost);
            if (workerScript.disableLogs.ALL == null && workerScript.disableLogs.purchaseServer == null) {
                workerScript.scriptRef.log("Purchased new server with hostname " + newServ.hostname + " for $" + formatNumber(cost, 2));
            }
            return newServ.hostname;
        },
        deleteServer: function(hostname) {
            updateDynamicRam("deleteServer", getRamCost("deleteServer"));
            var hostnameStr = String(hostname);
            hostnameStr = hostnameStr.replace(/\s\s+/g, '');
            var server = GetServerByHostname(hostnameStr);
            if (server == null) {
                workerScript.scriptRef.log("ERROR: Could not find server with hostname " + hostnameStr + ". deleteServer() failed");
                return false;
            }

            if (!server.purchasedByPlayer || server.hostname === "home") {
                workerScript.scriptRef.log("ERROR: Server " + server.hostname + " is not a purchased server. " +
                                           "Cannot be deleted. deleteServer() failed");
                return false;
            }

            var ip = server.ip;

            // Can't delete server you're currently connected to
            if (server.isConnectedTo) {
                workerScript.scriptRef.log("ERROR: deleteServer() failed because you are currently connected to the server you are trying to delete");
                return false;
            }

            // A server cannot delete itself
            if (ip === workerScript.serverIp) {
                workerScript.scriptRef.log("ERROR: Cannot call deleteServer() on self. deleteServer() failed");
                return false;
            }

            // Delete all scripts running on server
            if (server.runningScripts.length > 0) {
                workerScript.scriptRef.log("ERROR: Cannot delete server " + server.hostname + " because it still has scripts running.");
                return false;
            }

            // Delete from player's purchasedServers array
            var found = false;
            for (var i = 0; i < Player.purchasedServers.length; ++i) {
                if (ip == Player.purchasedServers[i]) {
                    found = true;
                    Player.purchasedServers.splice(i, 1);
                    break;
                }
            }

            if (!found) {
                workerScript.scriptRef.log("ERROR: Could not identify server " + server.hostname +
                                           "as a purchased server. This is likely a bug please contact game dev");
                return false;
            }

            // Delete from all servers
            delete AllServers[ip];

            // Delete from home computer
            found = false;
            var homeComputer = Player.getHomeComputer();
            for (var i = 0; i < homeComputer.serversOnNetwork.length; ++i) {
                if (ip == homeComputer.serversOnNetwork[i]) {
                    homeComputer.serversOnNetwork.splice(i, 1);
                    if (workerScript.disableLogs.ALL == null && workerScript.disableLogs.deleteServer == null) {
                        workerScript.scriptRef.log("Deleted server " + hostnameStr);
                    }
                    return true;
                }
            }
            // Wasn't found on home computer
            workerScript.scriptRef.log("ERROR: Could not find server " + server.hostname +
                                       "as a purchased server. This is likely a bug please contact game dev");
            return false;
        },
        getPurchasedServers: function(hostname=true) {
            updateDynamicRam("getPurchasedServers", getRamCost("getPurchasedServers"));
            var res = [];
            Player.purchasedServers.forEach(function(ip) {
                if (hostname) {
                    var server = getServer(ip);
                    if (server == null) {
                        throw makeRuntimeRejectMsg(workerScript, "ERROR: Could not find server in getPurchasedServers(). This is a bug please report to game dev");
                    }
                    res.push(server.hostname);
                } else {
                    res.push(ip);
                }
            });
            return res;
        },
        write: function(port, data="", mode="a") {
            updateDynamicRam("write", getRamCost("write"));
            if (!isNaN(port)) { // Write to port
                // Port 1-10
                port = Math.round(port);
                if (port < 1 || port > CONSTANTS.NumNetscriptPorts) {
                    throw makeRuntimeRejectMsg(workerScript, "ERROR: Trying to write to invalid port: " + port + ". Only ports 1-" + CONSTANTS.NumNetscriptPorts + " are valid.");
                }
                var port = NetscriptPorts[port-1];
                if (port == null || !(port instanceof NetscriptPort)) {
                    throw makeRuntimeRejectMsg(workerScript, "Could not find port: " + port + ". This is a bug contact the game developer");
                }
                return port.write(data);
            } else if (isString(port)) { // Write to script or text file
                var fn = port;
                var server = workerScript.getServer();
                if (server == null) {
                    throw makeRuntimeRejectMsg(workerScript, "Error getting Server for this script in write(). This is a bug please contact game dev");
                }
                if (isScriptFilename(fn)) {
                    // Write to script
                    let script = workerScript.getScriptOnServer(fn);
                    if (script == null) {
                        // Create a new script
                        script = new Script(fn, data, server.ip, server.scripts);
                        server.scripts.push(script);
                        return true;
                    }
                    mode === "w" ? script.code = data : script.code += data;
                    script.updateRamUsage(server.scripts);
                } else {
                    // Write to text file
                    let txtFile = getTextFile(fn, server);
                    if (txtFile == null) {
                        txtFile = createTextFile(fn, data, server);
                        return true;
                    }
                    if (mode === "w") {
                        txtFile.write(data);
                    } else {
                        txtFile.append(data);
                    }
                }
                return true;
            } else {
                throw makeRuntimeRejectMsg(workerScript, "Invalid argument passed in for write: " + port);
            }
        },
        tryWrite: function(port, data="") {
            updateDynamicRam("tryWrite", getRamCost("tryWrite"));
            if (!isNaN(port)) {
                port = Math.round(port);
                if (port < 1 || port > CONSTANTS.NumNetscriptPorts) {
                    throw makeRuntimeRejectMsg(workerScript, "ERROR: tryWrite() called on invalid port: " + port + ". Only ports 1-" + CONSTANTS.NumNetscriptPorts + " are valid.");
                }
                var port = NetscriptPorts[port-1];
                if (port == null || !(port instanceof NetscriptPort)) {
                    throw makeRuntimeRejectMsg(workerScript, "Could not find port: " + port + ". This is a bug contact the game developer");
                }
                return port.tryWrite(data);
            } else {
                throw makeRuntimeRejectMsg(workerScript, "Invalid argument passed in for tryWrite: " + port);
            }
        },
        read: function(port) {
            updateDynamicRam("read", getRamCost("read"));
            if (!isNaN(port)) { // Read from port
                // Port 1-10
                port = Math.round(port);
                if (port < 1 || port > CONSTANTS.NumNetscriptPorts) {
                    throw makeRuntimeRejectMsg(workerScript, "ERROR: Trying to read from invalid port: " + port + ". Only ports 1-" + CONSTANTS.NumNetscriptPorts + " are valid.");
                }
                var port = NetscriptPorts[port-1];
                if (port == null || !(port instanceof NetscriptPort)) {
                    throw makeRuntimeRejectMsg(workerScript, "ERROR: Could not find port: " + port + ". This is a bug contact the game developer");
                }
                return port.read();
            } else if (isString(port)) { // Read from script or text file
                let fn = port;
                let server = getServer(workerScript.serverIp);
                if (server == null) {
                    throw makeRuntimeRejectMsg(workerScript, "Error getting Server for this script in read(). This is a bug please contact game dev");
                }
                if (isScriptFilename(fn)) {
                    // Read from script
                    let script = workerScript.getScriptOnServer(fn);
                    if (script == null) {
                        return "";
                    }
                    return script.code;
                } else {
                    // Read from text file
                    let txtFile = getTextFile(fn, server);
                    if (txtFile !== null) {
                        return txtFile.text;
                    } else {
                        return "";
                    }
                }
            } else {
                throw makeRuntimeRejectMsg(workerScript, "Invalid argument passed in for read(): " + port);
            }
        },
        peek: function(port) {
            updateDynamicRam("peek", getRamCost("peek"));
            if (isNaN(port)) {
                throw makeRuntimeRejectMsg(workerScript, "ERROR: peek() called with invalid argument. Must be a port number between 1 and " + CONSTANTS.NumNetscriptPorts);
            }
            port = Math.round(port);
            if (port < 1 || port > CONSTANTS.NumNetscriptPorts) {
                throw makeRuntimeRejectMsg(workerScript, "ERROR: peek() called with invalid argument. Must be a port number between 1 and " + CONSTANTS.NumNetscriptPorts);
            }
            var port = NetscriptPorts[port-1];
            if (port == null || !(port instanceof NetscriptPort)) {
                throw makeRuntimeRejectMsg(workerScript, "ERROR: Could not find port: " + port + ". This is a bug contact the game developer");
            }
            return port.peek();
        },
        clear: function(port) {
            updateDynamicRam("clear", getRamCost("clear"));
            if (!isNaN(port)) { // Clear port
                port = Math.round(port);
                if (port < 1 || port > CONSTANTS.NumNetscriptPorts) {
                    throw makeRuntimeRejectMsg(workerScript, "ERROR: Trying to clear invalid port: " + port + ". Only ports 1-" + CONSTANTS.NumNetscriptPorts + " are valid");
                }
                var port = NetscriptPorts[port-1];
                if (port == null || !(port instanceof NetscriptPort)) {
                    throw makeRuntimeRejectMsg(workerScript, "ERROR: Could not find port: " + port + ". This is a bug contact the game developer");
                }
                return port.clear();
            } else if (isString(port)) { // Clear text file
                var fn = port;
                var server = getServer(workerScript.serverIp);
                if (server == null) {
                    throw makeRuntimeRejectMsg(workerScript, "Error getting Server for this script in clear(). This is a bug please contact game dev");
                }
                var txtFile = getTextFile(fn, server);
                if (txtFile != null) {
                    txtFile.write("");
                }
            } else {
                throw makeRuntimeRejectMsg(workerScript, "Invalid argument passed in for clear(): " + port);
            }
            return 0;
        },
        getPortHandle: function(port) {
            updateDynamicRam("getPortHandle", getRamCost("getPortHandle"));
            if (isNaN(port)) {
                throw makeRuntimeRejectMsg(workerScript, "ERROR: Invalid argument passed into getPortHandle(). Must be an integer between 1 and " + CONSTANTS.NumNetscriptPorts);
            }
            port = Math.round(port);
            if (port < 1 || port > CONSTANTS.NumNetscriptPorts) {
                throw makeRuntimeRejectMsg(workerScript, "ERROR: getPortHandle() called with invalid port number: " + port + ". Only ports 1-" + CONSTANTS.NumNetscriptPorts + " are valid");
            }
            var port = NetscriptPorts[port-1];
            if (port == null || !(port instanceof NetscriptPort)) {
                throw makeRuntimeRejectMsg(workerScript, "ERROR: Could not find port: " + port + ". This is a bug contact the game developer");
            }
            return port;
        },
        rm: function(fn, ip) {
            updateDynamicRam("rm", getRamCost("rm"));

            if (ip == null || ip === "") {
                ip = workerScript.serverIp;
            }
            const s = safeGetServer(ip, "rm");

            const status = s.removeFile(fn);
            if (!status.res) {
                workerScript.log(status.msg);
            }

            return status.res;
        },
        scriptRunning: function(scriptname, ip) {
            updateDynamicRam("scriptRunning", getRamCost("scriptRunning"));
            var server = getServer(ip);
            if (server == null) {
                workerScript.scriptRef.log("scriptRunning() failed. Invalid IP or hostname passed in: " + ip);
                throw makeRuntimeRejectMsg(workerScript, "scriptRunning() failed. Invalid IP or hostname passed in: " + ip);
            }
            for (var i = 0; i < server.runningScripts.length; ++i) {
                if (server.runningScripts[i].filename == scriptname) {
                    return true;
                }
            }
            return false;
        },
        scriptKill: function(scriptname, ip) {
            updateDynamicRam("scriptKill", getRamCost("scriptKill"));
            var server = getServer(ip);
            if (server == null) {
                workerScript.scriptRef.log("scriptKill() failed. Invalid IP or hostname passed in: " + ip);
                throw makeRuntimeRejectMsg(workerScript, "scriptKill() failed. Invalid IP or hostname passed in: " + ip);
            }
            var suc = false;
            for (var i = 0; i < server.runningScripts.length; ++i) {
                if (server.runningScripts[i].filename == scriptname) {
                    killWorkerScript(server.runningScripts[i], server.ip);
                    suc = true;
                }
            }
            return suc;
        },
        getScriptName: function() {
            return workerScript.name;
        },
        getScriptRam: function(scriptname, ip=workerScript.serverIp) {
            updateDynamicRam("getScriptRam", getRamCost("getScriptRam"));
            var server = getServer(ip);
            if (server == null) {
                workerScript.scriptRef.log("getScriptRam() failed. Invalid IP or hostname passed in: " + ip);
                throw makeRuntimeRejectMsg(workerScript, "getScriptRam() failed. Invalid IP or hostname passed in: " + ip);
            }
            for (var i = 0; i < server.scripts.length; ++i) {
                if (server.scripts[i].filename == scriptname) {
                    return server.scripts[i].ramUsage;
                }
            }
            return 0;
        },
        getHackTime: function(ip, hack, int) {
            updateDynamicRam("getHackTime", getRamCost("getHackTime"));
            var server = getServer(ip);
            if (server == null) {
                workerScript.scriptRef.log("getHackTime() failed. Invalid IP or hostname passed in: " + ip);
                throw makeRuntimeRejectMsg(workerScript, "getHackTime() failed. Invalid IP or hostname passed in: " + ip);
            }
            return calculateHackingTime(server, hack, int); // Returns seconds
        },
        getGrowTime: function(ip, hack, int) {
            updateDynamicRam("getGrowTime", getRamCost("getGrowTime"));
            var server = getServer(ip);
            if (server == null) {
                workerScript.scriptRef.log("getGrowTime() failed. Invalid IP or hostname passed in: " + ip);
                throw makeRuntimeRejectMsg(workerScript, "getGrowTime() failed. Invalid IP or hostname passed in: " + ip);
            }
            return calculateGrowTime(server, hack, int); // Returns seconds
        },
        getWeakenTime: function(ip, hack, int) {
            updateDynamicRam("getWeakenTime", getRamCost("getWeakenTime"));
            var server = getServer(ip);
            if (server == null) {
                workerScript.scriptRef.log("getWeakenTime() failed. Invalid IP or hostname passed in: " + ip);
                throw makeRuntimeRejectMsg(workerScript, "getWeakenTime() failed. Invalid IP or hostname passed in: " + ip);
            }
            return calculateWeakenTime(server, hack, int); // Returns seconds
        },
        getScriptIncome: function(scriptname, ip) {
            updateDynamicRam("getScriptIncome", getRamCost("getScriptIncome"));
            if (arguments.length === 0) {
                // Get total script income
                var res = [];
                res.push(updateActiveScriptsItems());
                res.push(Player.scriptProdSinceLastAug / (Player.playtimeSinceLastAug/1000));
                return res;
            } else {
                // Get income for a particular script
                var server = getServer(ip);
                if (server == null) {
                    workerScript.scriptRef.log("getScriptIncome() failed. Invalid IP or hostnamed passed in: " + ip);
                    throw makeRuntimeRejectMsg(workerScript, "getScriptIncome() failed. Invalid IP or hostnamed passed in: " + ip);
                }
                var argsForScript = [];
                for (var i = 2; i < arguments.length; ++i) {
                    argsForScript.push(arguments[i]);
                }
                var runningScriptObj = findRunningScript(scriptname, argsForScript, server);
                if (runningScriptObj == null) {
                    workerScript.scriptRef.log("getScriptIncome() failed. No such script "+ scriptname + " on " + server.hostname + " with args: " + arrayToString(argsForScript));
                    return -1;
                }
                return runningScriptObj.onlineMoneyMade / runningScriptObj.onlineRunningTime;
            }
        },
        getScriptExpGain: function(scriptname, ip) {
            updateDynamicRam("getScriptExpGain", getRamCost("getScriptExpGain"));
            if (arguments.length === 0) {
                var total = 0;
                for (var i = 0; i < workerScripts.length; ++i) {
                    total += (workerScripts[i].scriptRef.onlineExpGained / workerScripts[i].scriptRef.onlineRunningTime);
                }
                return total;
            } else {
                // Get income for a particular script
                var server = getServer(ip);
                if (server == null) {
                    workerScript.scriptRef.log("getScriptExpGain() failed. Invalid IP or hostnamed passed in: " + ip);
                    throw makeRuntimeRejectMsg(workerScript, "getScriptExpGain() failed. Invalid IP or hostnamed passed in: " + ip);
                }
                var argsForScript = [];
                for (var i = 2; i < arguments.length; ++i) {
                    argsForScript.push(arguments[i]);
                }
                var runningScriptObj = findRunningScript(scriptname, argsForScript, server);
                if (runningScriptObj == null) {
                    workerScript.scriptRef.log("getScriptExpGain() failed. No such script "+ scriptname + " on " + server.hostname + " with args: " + arrayToString(argsForScript));
                    return -1;
                }
                return runningScriptObj.onlineExpGained / runningScriptObj.onlineRunningTime;
            }
        },
        nFormat: function(n, format) {
            if (isNaN(n) || isNaN(parseFloat(n)) || typeof format !== "string") {
                return "";
            }

            return numeralWrapper.format(parseFloat(n), format);
        },
        getTimeSinceLastAug: function() {
            updateDynamicRam("getTimeSinceLastAug", getRamCost("getTimeSinceLastAug"));
            return Player.playtimeSinceLastAug;
        },
        prompt : function(txt) {
            if (!isString(txt)) {txt = String(txt);}

            // The id for this popup will consist of the first 20 characters of the prompt string..
            // Thats hopefully good enough to be unique
            const popupId = `prompt-popup-${txt.slice(0, 20)}`;
            const textElement = createElement("p", { innerHTML: txt });

            return new Promise(function(resolve, reject) {
                const yesBtn = createElement("button", {
                    class: "popup-box-button",
                    innerText: "Yes",
                    clickListener: () => {
                        removeElementById(popupId);
                        resolve(true);
                    },
                });

                const noBtn = createElement("button", {
                    class: "popup-box-button",
                    innerText: "No",
                    clickListener: () => {
                        removeElementById(popupId);
                        resolve(false);
                    },
                });

                createPopup(popupId, [textElement, yesBtn, noBtn]);
            });
        },
        wget: async function(url, target, ip=workerScript.serverIp) {
            if (!isScriptFilename(target) && !target.endsWith(".txt")) {
                workerSript.log(`ERROR: wget() failed because of an invalid target file: ${target}. Target file must be a script or text file`);
                return Promise.resolve(false);
            }
            var s = safeGetServer(ip, "wget");
            return new Promise(function(resolve, reject) {
                $.get(url, function(data) {
                    let res;
                    if (isScriptFilename(target)) {
                        res = s.writeToScriptFile(target, data);
                    } else {
                        res = s.writeToTextFile(target, data);
                    }
                    if (!res.success) {
                        workerScript.log("ERROR: wget() failed");
                        return resolve(false);
                    }
                    if (res.overwritten) {
                         workerScript.log(`wget() successfully retrieved content and overwrote ${target} on ${ip}`);
                         return resolve(true);
                    }
                    workerScript.log(`wget successfully retrieved content to new file ${target} on ${ip}`);
                    return resolve(true);
                }, 'text').fail(function(e) {
                    workerScript.log(`ERROR: wget() failed: ${JSON.stringify(e)}`);
                    return resolve(false)
                });
            });
        },
        getFavorToDonate: function() {
            updateDynamicRam("getFavorToDonate", getRamCost("getFavorToDonate"));
            return Math.floor(CONSTANTS.BaseFavorToDonate * BitNodeMultipliers.RepToDonateToFaction);
        },

        /* Singularity Functions */
        universityCourse: function(universityName, className) {
            updateDynamicRam("universityCourse", getRamCost("universityCourse"));
            if (Player.bitNodeN !== 4) {
                if (SourceFileFlags[4] <= 0) {
                    throw makeRuntimeRejectMsg(workerScript, "Cannot run universityCourse(). It is a Singularity Function and requires SourceFile-4 (level 1) to run.");
                    return false;
                }
            }
            if (inMission) {
                workerScript.scriptRef.log("ERROR: universityCourse() failed because you are in the middle of a mission.");
                return;
            }
            if (Player.isWorking) {
                var txt = Player.singularityStopWork();
                if (workerScript.disableLogs.ALL == null && workerScript.disableLogs.universityCourse == null) {
                    workerScript.scriptRef.log(txt);
                }
            }

            var costMult, expMult;
            switch(universityName.toLowerCase()) {
                case LocationName.AevumSummitUniversity.toLowerCase():
                    if (Player.city != CityName.Aevum) {
                        workerScript.scriptRef.log("ERROR: You cannot study at Summit University because you are not in Aevum. universityCourse() failed");
                        return false;
                    }
                    Player.gotoLocation(LocationName.AevumSummitUniversity);
                    costMult = 4;
                    expMult = 3;
                    break;
                case LocationName.Sector12RothmanUniversity.toLowerCase():
                    if (Player.city != CityName.Sector12) {
                        workerScript.scriptRef.log("ERROR: You cannot study at Rothman University because you are not in Sector-12. universityCourse() failed");
                        return false;
                    }
                    Player.location = LocationName.Sector12RothmanUniversity;
                    costMult = 3;
                    expMult = 2;
                    break;
                case LocationName.VolhavenZBInstituteOfTechnology.toLowerCase():
                    if (Player.city != CityName.Volhaven) {
                        workerScript.scriptRef.log("ERROR: You cannot study at ZB Institute of Technology because you are not in Volhaven. universityCourse() failed");
                        return false;
                    }
                    Player.location = LocationName.VolhavenZBInstituteOfTechnology;
                    costMult = 5;
                    expMult = 4;
                    break;
                default:
                    workerScript.scriptRef.log("Invalid university name: " + universityName + ". universityCourse() failed");
                    return false;
            }

            var task;
            switch(className.toLowerCase()) {
                case "Study Computer Science".toLowerCase():
                    task = CONSTANTS.ClassStudyComputerScience;
                    break;
                case "Data Structures".toLowerCase():
                    task = CONSTANTS.ClassDataStructures;
                    break;
                case "Networks".toLowerCase():
                    task = CONSTANTS.ClassNetworks;
                    break;
                case "Algorithms".toLowerCase():
                    task = CONSTANTS.ClassAlgorithms;
                    break;
                case "Management".toLowerCase():
                    task = CONSTANTS.ClassManagement;
                    break;
                case "Leadership".toLowerCase():
                    task = CONSTANTS.ClassLeadership;
                    break;
                default:
                    workerScript.scriptRef.log("Invalid class name: " + className + ". universityCourse() failed");
                    return false;
            }
            Player.startClass(costMult, expMult, task);
            if (workerScript.disableLogs.ALL == null && workerScript.disableLogs.universityCourse == null) {
                workerScript.scriptRef.log("Started " + task + " at " + universityName);
            }
            return true;
        },

        gymWorkout: function(gymName, stat) {
            updateDynamicRam("gymWorkout", getRamCost("gymWorkout"));
            if (Player.bitNodeN !== 4) {
                if (SourceFileFlags[4] <= 0) {
                    throw makeRuntimeRejectMsg(workerScript, "Cannot run gymWorkout(). It is a Singularity Function and requires SourceFile-4 (level 1) to run.");
                    return false;
                }
            }
            if (inMission) {
                workerScript.scriptRef.log("ERROR: gymWorkout() failed because you are in the middle of a mission.");
                return;
            }
            if (Player.isWorking) {
                var txt = Player.singularityStopWork();
                if (workerScript.disableLogs.ALL == null && workerScript.disableLogs.gymWorkout == null) {
                    workerScript.scriptRef.log(txt);
                }
            }
            var costMult, expMult;
            switch(gymName.toLowerCase()) {
                case LocationName.AevumCrushFitnessGym.toLowerCase():
                    if (Player.city != CityName.Aevum) {
                        workerScript.scriptRef.log("ERROR: You cannot workout at Crush Fitness because you are not in Aevum. gymWorkout() failed");
                        return false;
                    }
                    Player.location = LocationName.AevumCrushFitnessGym;
                    costMult = 3;
                    expMult = 2;
                    break;
                case LocationName.AevumSnapFitnessGym.toLowerCase():
                    if (Player.city != CityName.Aevum) {
                        workerScript.scriptRef.log("ERROR: You cannot workout at Snap Fitness because you are not in Aevum. gymWorkout() failed");
                        return false;
                    }
                    Player.location = LocationName.AevumSnapFitnessGym;
                    costMult = 10;
                    expMult = 5;
                    break;
                case LocationName.Sector12IronGym.toLowerCase():
                    if (Player.city != CityName.Sector12) {
                        workerScript.scriptRef.log("ERROR: You cannot workout at Iron Gym because you are not in Sector-12. gymWorkout() failed");
                        return false;
                    }
                    Player.location = LocationName.Sector12IronGym;
                    costMult = 1;
                    expMult = 1;
                    break;
                case LocationName.Sector12PowerhouseGym.toLowerCase():
                    if (Player.city != CityName.Sector12) {
                        workerScript.scriptRef.log("ERROR: You cannot workout at Powerhouse Gym because you are not in Sector-12. gymWorkout() failed");
                        return false;
                    }
                    Player.location = LocationName.Sector12PowerhouseGym;
                    costMult = 20;
                    expMult = 10;
                    break;
                case LocationName.VolhavenMilleniumFitnessGym.toLowerCase():
                    if (Player.city != CityName.Volhaven) {
                        workerScript.scriptRef.log("ERROR: You cannot workout at Millenium Fitness Gym because you are not in Volhaven. gymWorkout() failed");
                        return false;
                    }
                    Player.location = LocationName.VolhavenMilleniumFitnessGym;
                    costMult = 7;
                    expMult = 4;
                    break;
                default:
                    workerScript.scriptRef.log("Invalid gym name: " + gymName + ". gymWorkout() failed");
                    return false;
            }

            switch(stat.toLowerCase()) {
                case "strength".toLowerCase():
                case "str".toLowerCase():
                    Player.startClass(costMult, expMult, CONSTANTS.ClassGymStrength);
                    break;
                case "defense".toLowerCase():
                case "def".toLowerCase():
                    Player.startClass(costMult, expMult, CONSTANTS.ClassGymDefense);
                    break;
                case "dexterity".toLowerCase():
                case "dex".toLowerCase():
                    Player.startClass(costMult, expMult, CONSTANTS.ClassGymDexterity);
                    break;
                case "agility".toLowerCase():
                case "agi".toLowerCase():
                    Player.startClass(costMult, expMult, CONSTANTS.ClassGymAgility);
                    break;
                default:
                    workerScript.scriptRef.log("Invalid stat: " + stat + ". gymWorkout() failed");
                    return false;
            }
            if (workerScript.disableLogs.ALL == null && workerScript.disableLogs.gymWorkout == null) {
                workerScript.scriptRef.log("Started training " + stat + " at " + gymName);
            }
            return true;
        },

        travelToCity: function(cityname) {
            updateDynamicRam("travelToCity", getRamCost("travelToCity"));
            if (Player.bitNodeN !== 4) {
                if (SourceFileFlags[4] <= 0) {
                    throw makeRuntimeRejectMsg(workerScript, "Cannot run travelToCity(). It is a Singularity Function and requires SourceFile-4 (level 1) to run.");
                    return false;
                }
            }

            switch(cityname) {
                case CityName.Aevum:
                case CityName.Chongqing:
                case CityName.Sector12:
                case CityName.NewTokyo:
                case CityName.Ishima:
                case CityName.Volhaven:
                    if(Player.money.lt(CONSTANTS.TravelCost)) {
                        workerScript.scriptRef.log("ERROR: not enough money to travel with travelToCity().");
                        throw makeRuntimeRejectMsg(workerScript, "ERROR: not enough money to travel with travelToCity().");
                    }
                    Player.loseMoney(CONSTANTS.TravelCost);
                    Player.city = cityname;
                    if (workerScript.disableLogs.ALL == null && workerScript.disableLogs.travelToCity == null) {
                        workerScript.scriptRef.log("Traveled to " + cityname);
                    }
                    return true;
                default:
                    workerScript.scriptRef.log("ERROR: Invalid city name passed into travelToCity().");
                    return false;
            }
        },

        purchaseTor: function() {
            updateDynamicRam("purchaseTor", getRamCost("purchaseTor"));
            if (Player.bitNodeN !== 4) {
                if (SourceFileFlags[4] <= 0) {
                    throw makeRuntimeRejectMsg(workerScript, "Cannot run purchaseTor(). It is a Singularity Function and requires SourceFile-4 (level 1) to run.");
                    return false;
                }
            }

            if (SpecialServerIps["Darkweb Server"] != null) {
                workerScript.scriptRef.log("You already have a TOR router! purchaseTor() failed");
                return false;
            }

            if (Player.money.lt(CONSTANTS.TorRouterCost)) {
                workerScript.scriptRef.log("ERROR: You cannot afford to purchase a Tor router. purchaseTor() failed");
                return false;
            }
            Player.loseMoney(CONSTANTS.TorRouterCost);

            var darkweb = safetlyCreateUniqueServer({
                ip: createUniqueRandomIp(), hostname:"darkweb", organizationName:"",
                isConnectedTo:false, adminRights:false, purchasedByPlayer:false, maxRam:1
            });
            AddToAllServers(darkweb);
            SpecialServerIps.addIp("Darkweb Server", darkweb.ip);

            Player.getHomeComputer().serversOnNetwork.push(darkweb.ip);
            darkweb.serversOnNetwork.push(Player.getHomeComputer().ip);
            Player.gainIntelligenceExp(CONSTANTS.IntelligenceSingFnBaseExpGain);
            if (workerScript.disableLogs.ALL == null && workerScript.disableLogs.purchaseTor == null) {
                workerScript.scriptRef.log("You have purchased a Tor router!");
            }
            return true;
        },
        purchaseProgram: function(programName) {
            updateDynamicRam("purchaseProgram", getRamCost("purchaseProgram"));
            if (Player.bitNodeN !== 4) {
                if (SourceFileFlags[4] <= 0) {
                    throw makeRuntimeRejectMsg(workerScript, "Cannot run purchaseProgram(). It is a Singularity Function and requires SourceFile-4 (level 1) to run.");
                    return false;
                }
            }

            if (SpecialServerIps["Darkweb Server"] == null) {
                workerScript.scriptRef.log("ERROR: You do not have the TOR router. purchaseProgram() failed.");
                return false;
            }

            programName = programName.toLowerCase();

            let item = null;
            for(const key in DarkWebItems) {
                const i = DarkWebItems[key];
                if(i.program.toLowerCase() == programName) {
                    item = i;
                }
            }

            if(item == null) {
                workerScript.scriptRef.log("ERROR: Invalid program name passed into purchaseProgram().");
                return false;
            }

            if(Player.money.lt(item.price)) {
                workerScript.scriptRef.log("Not enough money to purchase " + item.program);
                return false;
            }


            if(Player.hasProgram(item.program)) {
                workerScript.scriptRef.log('You already have the '+item.program+' program');
                return true;
            }

            Player.loseMoney(item.price);
            Player.getHomeComputer().programs.push(item.program);
            if (workerScript.disableLogs.ALL == null && workerScript.disableLogs.purchaseProgram == null) {
                workerScript.scriptRef.log("You have purchased the "+item.program+" program. The new program can be found on your home computer.");
            }
            return true;
        },
        getStats: function() {
            updateDynamicRam("getStats", getRamCost("getStats"));
            if (Player.bitNodeN !== 4) {
                if (SourceFileFlags[4] <= 0) {
                    throw makeRuntimeRejectMsg(workerScript, "Cannot run getStats(). It is a Singularity Function and requires SourceFile-4 (level 1) to run.");
                    return {};
                }
            }

            return {
                hacking:        Player.hacking_skill,
                strength:       Player.strength,
                defense:        Player.defense,
                dexterity:      Player.dexterity,
                agility:        Player.agility,
                charisma:       Player.charisma,
                intelligence:   Player.intelligence
            }
        },
        getCharacterInformation: function() {
            updateDynamicRam("getCharacterInformation", getRamCost("getCharacterInformation"));
            if (Player.bitNodeN !== 4) {
                if (SourceFileFlags[4] <= 0) {
                    throw makeRuntimeRejectMsg(workerScript, "Cannot run getCharacterInformation(). It is a Singularity Function and requires SourceFile-4 (level 1) to run.");
                    return {};
                }
            }

            return {
                bitnode:            Player.bitNodeN,
                city:               Player.city,
                factions:           Player.factions.slice(),
                hp:                 Player.hp,
                jobs:               Object.keys(Player.jobs),
                jobTitles:          Object.values(Player.jobs),
                maxHp:              Player.max_hp,
                mult: {
                    agility:        Player.agility_mult,
                    agilityExp:     Player.agility_exp_mult,
                    companyRep:     Player.company_rep_mult,
                    crimeMoney:     Player.crime_money_mult,
                    crimeSuccess:   Player.crime_success_mult,
                    defense:        Player.defense_mult,
                    defenseExp:     Player.defense_exp_mult,
                    dexterity:      Player.dexterity_mult,
                    dexterityExp:   Player.dexterity_exp_mult,
                    factionRep:     Player.faction_rep_mult,
                    hacking:        Player.hacking_mult,
                    hackingExp:     Player.hacking_exp_mult,
                    strength:       Player.strength_mult,
                    strengthExp:    Player.strength_exp_mult,
                    workMoney:      Player.work_money_mult,
                },
                timeWorked:         Player.timeWorked,
                tor:                SpecialServerIps.hasOwnProperty("Darkweb Server"),
                workHackExpGain:    Player.workHackExpGained,
                workStrExpGain:     Player.workStrExpGained,
                workDefExpGain:     Player.workDefExpGained,
                workDexExpGain:     Player.workDexExpGained,
                workAgiExpGain:     Player.workAgiExpGained,
                workChaExpGain:     Player.workChaExpGained,
                workRepGain:        Player.workRepGained,
                workMoneyGain:      Player.workMoneyGained,
            };
        },
        isBusy: function() {
            updateDynamicRam("isBusy", getRamCost("isBusy"));
            if (Player.bitNodeN !== 4) {
                if (SourceFileFlags[4] <= 0) {
                    throw makeRuntimeRejectMsg(workerScript, "Cannot run isBusy(). It is a Singularity Function and requires SourceFile-4 (level 1) to run.");
                    return;
                }
            }
            return Player.isWorking;
        },
        stopAction: function() {
            updateDynamicRam("stopAction", getRamCost("stopAction"));
            if (Player.bitNodeN !== 4) {
                if (SourceFileFlags[4] <= 0) {
                    throw makeRuntimeRejectMsg(workerScript, "Cannot run stopAction(). It is a Singularity Function and requires SourceFile-4 (level 1) to run.");
                    return false;
                }
            }
            if (Player.isWorking) {
                var txt = Player.singularityStopWork();
                if (workerScript.disableLogs.ALL == null && workerScript.disableLogs.stopAction == null) {
                    workerScript.scriptRef.log(txt);
                }
                return true;
            }
            return false;
        },
        upgradeHomeRam: function() {
            updateDynamicRam("upgradeHomeRam", getRamCost("upgradeHomeRam"));
            if (Player.bitNodeN !== 4) {
                if (SourceFileFlags[4] <= 1) {
                    throw makeRuntimeRejectMsg(workerScript, "Cannot run upgradeHomeRam(). It is a Singularity Function and requires SourceFile-4 (level 2) to run.");
                    return false;
                }
            }

            // Check if we're at max RAM
            const homeComputer = Player.getHomeComputer();
            if (homeComputer.maxRam >= CONSTANTS.HomeComputerMaxRam) {
                workerScript.log(`ERROR: upgradeHomeRam() failed because your home computer is at max RAM`);
                return false;
            }

            const cost = Player.getUpgradeHomeRamCost();
            if (Player.money.lt(cost)) {
                workerScript.scriptRef.log("ERROR: upgradeHomeRam() failed because you don't have enough money");
                return false;
            }

            homeComputer.maxRam *= 2;
            Player.loseMoney(cost);

            Player.gainIntelligenceExp(CONSTANTS.IntelligenceSingFnBaseExpGain);
            if (workerScript.disableLogs.ALL == null && workerScript.disableLogs.upgradeHomeRam == null) {
                workerScript.scriptRef.log("Purchased additional RAM for home computer! It now has " + homeComputer.maxRam + "GB of RAM.");
            }
            return true;
        },
        getUpgradeHomeRamCost: function() {
            updateDynamicRam("getUpgradeHomeRamCost", getRamCost("getUpgradeHomeRamCost"));
            if (Player.bitNodeN !== 4) {
                if (SourceFileFlags[4] <= 1) {
                    throw makeRuntimeRejectMsg(workerScript, "Cannot run getUpgradeHomeRamCost(). It is a Singularity Function and requires SourceFile-4 (level 2) to run.");
                    return false;
                }
            }

            return Player.getUpgradeHomeRamCost();
        },
        workForCompany: function(companyName) {
            updateDynamicRam("workForCompany", getRamCost("workForCompany"));
            if (Player.bitNodeN !== 4) {
                if (SourceFileFlags[4] <= 1) {
                    throw makeRuntimeRejectMsg(workerScript, "Cannot run workForCompany(). It is a Singularity Function and requires SourceFile-4 (level 2) to run.");
                    return false;
                }
            }

            // Sanitize input
            if (companyName == null) {
                companyName = Player.companyName;
            }

            // Make sure its a valid company
            if (companyName == null || companyName === "" || !(Companies[companyName] instanceof Company)) {
                workerScript.scriptRef.log(`ERROR: workForCompany() failed because of an invalid company specified: ${companyName}`);
                return false;
            }

            // Make sure player is actually employed at the comapny
            if (!Object.keys(Player.jobs).includes(companyName)) {
                workerScript.scriptRef.log(`ERROR: workForCompany() failed because you do not have a job at ${companyName}`);
                return false;
            }

            // Cant work while in a mission
            if (inMission) {
                workerScript.scriptRef.log("ERROR: workForCompany() failed because you are in the middle of a mission.");
                return false;
            }

            // Check to make sure company position data is valid
            const companyPositionName = Player.jobs[companyName];
            const companyPosition = CompanyPositions[companyPositionName];
            if (companyPositionName === "" || !(companyPosition instanceof CompanyPosition)) {
                workerScript.scriptRef.log("ERROR: workForCompany() failed because you do not have a job");
                return false;
            }

            if (Player.isWorking) {
                var txt = Player.singularityStopWork();
                if (workerScript.disableLogs.ALL == null && workerScript.disableLogs.workForCompany == null) {
                    workerScript.scriptRef.log(txt);
                }
            }

            if (companyPosition.isPartTimeJob()) {
                Player.startWorkPartTime(companyName);
            } else {
                Player.startWork(companyName);
            }
            if (workerScript.disableLogs.ALL == null && workerScript.disableLogs.workForCompany == null) {
                workerScript.log(`Began working at ${Player.companyName} as a ${companyPositionName}`);
            }
            return true;
        },
        applyToCompany: function(companyName, field) {
            updateDynamicRam("applyToCompany", getRamCost("applyToCompany"));
            if (Player.bitNodeN !== 4) {
                if (SourceFileFlags[4] <= 1) {
                    throw makeRuntimeRejectMsg(workerScript, "Cannot run applyToCompany(). It is a Singularity Function and requires SourceFile-4 (level 2) to run.");
                    return false;
                }
            }

            if (!companyExists(companyName)) {
                workerScript.scriptRef.log("ERROR: applyToCompany() failed because specified company " + companyName + " does not exist.");
                return false;
            }

            Player.location = companyName;
            var res;
            switch (field.toLowerCase()) {
                case "software":
                    res = Player.applyForSoftwareJob(true);
                    break;
                case "software consultant":
                    res = Player.applyForSoftwareConsultantJob(true);
                    break;
                case "it":
                    res = Player.applyForItJob(true);
                    break;
                case "security engineer":
                    res = Player.applyForSecurityEngineerJob(true);
                    break;
                case "network engineer":
                    res = Player.applyForNetworkEngineerJob(true);
                    break;
                case "business":
                    res = Player.applyForBusinessJob(true);
                    break;
                case "business consultant":
                    res = Player.applyForBusinessConsultantJob(true);
                    break;
                case "security":
                    res = Player.applyForSecurityJob(true);
                    break;
                case "agent":
                    res = Player.applyForAgentJob(true);
                    break;
                case "employee":
                    res = Player.applyForEmployeeJob(true);
                    break;
                case "part-time employee":
                    res = Player.applyForPartTimeEmployeeJob(true);
                    break;
                case "waiter":
                    res = Player.applyForWaiterJob(true);
                    break;
                case "part-time waiter":
                    res = Player.applyForPartTimeWaiterJob(true);
                    break;
                default:
                    workerScript.scriptRef.log("ERROR: Invalid job passed into applyToCompany: " + field + ". applyToCompany() failed");
                    return false;
            }
            // The Player object's applyForJob function can return string with special error messages
            if (isString(res)) {
                workerScript.scriptRef.log(res);
                return false;
            }
            if (res) {
                if (workerScript.disableLogs.ALL == null && workerScript.disableLogs.applyToCompany == null) {
                    workerScript.log(`You were offered a new job at ${companyName} as a ${Player.jobs[companyName]}`);
                }
            } else {
                if (workerScript.disableLogs.ALL == null && workerScript.disableLogs.applyToCompany == null) {
                    workerScript.log(`You failed to get a new job/promotion at ${companyName} in the ${field} field.`);
                }
            }
            return res;
        },
        getCompanyRep: function(companyName) {
            updateDynamicRam("getCompanyRep", getRamCost("getCompanyRep"));
            if (Player.bitNodeN !== 4) {
                if (SourceFileFlags[4] <= 1) {
                    throw makeRuntimeRejectMsg(workerScript, "Cannot run getCompanyRep(). It is a Singularity Function and requires SourceFile-4 (level 2) to run.");
                    return false;
                }
            }

            var company = Companies[companyName];
            if (company == null || !(company instanceof Company)) {
                workerScript.scriptRef.log("ERROR: Invalid companyName passed into getCompanyRep(): " + companyName);
                return -1;
            }
            return company.playerReputation;
        },
        getCompanyFavor: function(companyName) {
            updateDynamicRam("getCompanyFavor", getRamCost("getCompanyFavor"));
            if (Player.bitNodeN !== 4) {
                if (SourceFileFlags[4] <= 1) {
                    throw makeRuntimeRejectMsg(workerScript, "Cannot run getCompanyFavor(). It is a Singularity Function and requires SourceFile-4 (level 2) to run.");
                    return false;
                }
            }

            var company = Companies[companyName];
            if (company == null || !(company instanceof Company)) {
                workerScript.scriptRef.log("ERROR: Invalid companyName passed into getCompanyFavor(): " + companyName);
                return -1;
            }
            return company.favor;
        },
        getCompanyFavorGain: function(companyName) {
            updateDynamicRam("getCompanyFavorGain", getRamCost("getCompanyFavorGain"));
            if (Player.bitNodeN !== 4) {
                if (SourceFileFlags[4] <= 1) {
                    throw makeRuntimeRejectMsg(workerScript, "Cannot run getCompanyFavorGain(). It is a Singularity Function and requires SourceFile-4 (level 2) to run.");
                    return -1;
                }
            }

            var company = Companies[companyName];
            if (company == null || !(company instanceof Company)) {
                workerScript.scriptRef.log("ERROR: Invalid companyName passed into getCompanyFavorGain(): " + companyName);
                return -1;
            }
            return company.getFavorGain()[0];
        },
        checkFactionInvitations: function() {
            updateDynamicRam("checkFactionInvitations", getRamCost("checkFactionInvitations"));
            if (Player.bitNodeN !== 4) {
                if (SourceFileFlags[4] <= 1) {
                    throw makeRuntimeRejectMsg(workerScript, "Cannot run checkFactionInvitations(). It is a Singularity Function and requires SourceFile-4 (level 2) to run.");
                    return false;
                }
            }
            // Make a copy of Player.factionInvitations
            return Player.factionInvitations.slice();
        },
        joinFaction: function(name) {
            updateDynamicRam("joinFaction", getRamCost("joinFaction"));
            if (Player.bitNodeN !== 4) {
                if (SourceFileFlags[4] <= 1) {
                    throw makeRuntimeRejectMsg(workerScript, "Cannot run joinFaction(). It is a Singularity Function and requires SourceFile-4 (level 2) to run.");
                    return false;
                }
            }

            if (!factionExists(name)) {
                workerScript.scriptRef.log("ERROR: Faction specified in joinFaction() does not exist.");
                return false;
            }

            if (!Player.factionInvitations.includes(name)) {
                workerScript.scriptRef.log("ERROR: Cannot join " + name + " Faction because you have not been invited. joinFaction() failed");
                return false;
            }
            var fac = Factions[name];
            joinFaction(fac);

            // Update Faction Invitation list to account for joined + banned factions
            for (var i = 0; i < Player.factionInvitations.length; ++i) {
                if (Player.factionInvitations[i] == name || Factions[Player.factionInvitations[i]].isBanned) {
                    Player.factionInvitations.splice(i, 1);
                    i--;
                }
            }
            Player.gainIntelligenceExp(CONSTANTS.IntelligenceSingFnBaseExpGain);
            if (workerScript.disableLogs.ALL == null && workerScript.disableLogs.joinFaction == null) {
                workerScript.scriptRef.log("Joined the " + name + " faction.");
            }
            return true;
        },
        workForFaction: function(name, type) {
            updateDynamicRam("workForFaction", getRamCost("workForFaction"));
            if (Player.bitNodeN !== 4) {
                if (SourceFileFlags[4] <= 1) {
                    throw makeRuntimeRejectMsg(workerScript, "Cannot run workForFaction(). It is a Singularity Function and requires SourceFile-4 (level 2) to run.");
                    return false;
                }
            }

            // if the player is in a gang and the target faction is any of the gang faction, fail
            if(Player.inGang() && AllGangs[name] !== undefined) {
                workerScript.scriptRef.log("ERROR: Faction specified in workForFaction() does not offer work at the moment.");
                return;
            }

            if (inMission) {
                workerScript.scriptRef.log("ERROR: workForFaction() failed because you are in the middle of a mission.");
                return;
            }

            if (!factionExists(name)) {
                workerScript.scriptRef.log("ERROR: Faction specified in workForFaction() does not exist.");
                return false;
            }

            if (!Player.factions.includes(name)) {
                workerScript.scriptRef.log("ERROR: workForFaction() failed because you are not a member of " + name);
                return false;
            }

            if (Player.isWorking) {
                var txt = Player.singularityStopWork();
                if (workerScript.disableLogs.ALL == null && workerScript.disableLogs.workForFaction == null) {
                    workerScript.scriptRef.log(txt);
                }
            }

            var fac = Factions[name];
            // Arrays listing factions that allow each time of work
            var hackAvailable = ["Illuminati", "Daedalus", "The Covenant", "ECorp", "MegaCorp",
                                 "Bachman & Associates", "Blade Industries", "NWO", "Clarke Incorporated",
                                 "OmniTek Incorporated", "Four Sigma", "KuaiGong International",
                                 "Fulcrum Secret Technologies", "BitRunners", "The Black Hand",
                                 "NiteSec", "Chongqing", "Sector-12", "New Tokyo", "Aevum",
                                 "Ishima", "Volhaven", "Speakers for the Dead", "The Dark Army",
                                 "The Syndicate", "Silhouette", "Netburners", "Tian Di Hui", "CyberSec"];
            var fdWkAvailable = ["Illuminati", "Daedalus", "The Covenant", "ECorp", "MegaCorp",
                                 "Bachman & Associates", "Blade Industries", "NWO", "Clarke Incorporated",
                                 "OmniTek Incorporated", "Four Sigma", "KuaiGong International",
                                 "The Black Hand", "Chongqing", "Sector-12", "New Tokyo", "Aevum",
                                 "Ishima", "Volhaven", "Speakers for the Dead", "The Dark Army",
                                 "The Syndicate", "Silhouette", "Tetrads", "Slum Snakes"];
            var scWkAvailable = ["ECorp", "MegaCorp",
                                 "Bachman & Associates", "Blade Industries", "NWO", "Clarke Incorporated",
                                 "OmniTek Incorporated", "Four Sigma", "KuaiGong International",
                                 "Fulcrum Secret Technologies", "Chongqing", "Sector-12", "New Tokyo", "Aevum",
                                 "Ishima", "Volhaven", "Speakers for the Dead",
                                 "The Syndicate", "Tetrads", "Slum Snakes", "Tian Di Hui"];

            switch (type.toLowerCase()) {
                case "hacking":
                case "hacking contracts":
                case "hackingcontracts":
                    if (!hackAvailable.includes(fac.name)) {
                        workerScript.scriptRef.log("ERROR: Cannot carry out hacking contracts for " + fac.name + ". workForFaction() failed");
                        return false;
                    }
                    Player.startFactionHackWork(fac);
                    workerScript.scriptRef.log("Started carrying out hacking contracts for " + fac.name);
                    return true;
                case "field":
                case "fieldwork":
                case "field work":
                    if (!fdWkAvailable.includes(fac.name)) {
                        workerScript.scriptRef.log("ERROR: Cannot carry out field missions for " + fac.name + ". workForFaction() failed");
                        return false;
                    }
                    Player.startFactionFieldWork(fac);
                    workerScript.scriptRef.log("Started carrying out field missions for " + fac.name);
                    return true;
                case "security":
                case "securitywork":
                case "security work":
                    if (!scWkAvailable.includes(fac.name)) {
                        workerScript.scriptRef.log("ERROR: Cannot serve as security detail for " + fac.name + ". workForFaction() failed");
                        return false;
                    }
                    Player.startFactionSecurityWork(fac);
                    workerScript.scriptRef.log("Started serving as security details for " + fac.name);
                    return true;
                default:
                    workerScript.scriptRef.log("ERROR: Invalid work type passed into workForFaction(): " + type);
            }
            return true;
        },
        getFactionRep: function(name) {
            updateDynamicRam("getFactionRep", getRamCost("getFactionRep"));
            if (Player.bitNodeN !== 4) {
                if (SourceFileFlags[4] <= 1) {
                    throw makeRuntimeRejectMsg(workerScript, "Cannot run getFactionRep(). It is a Singularity Function and requires SourceFile-4 (level 2) to run.");
                    return -1;
                }
            }

            if (!factionExists(name)) {
                workerScript.scriptRef.log("ERROR: Faction specified in getFactionRep() does not exist.");
                return -1;
            }

            return Factions[name].playerReputation;
        },
        getFactionFavor: function(name) {
            updateDynamicRam("getFactionFavor", getRamCost("getFactionFavor"));
            if (Player.bitNodeN !== 4) {
                if (SourceFileFlags[4] <= 1) {
                    throw makeRuntimeRejectMsg(workerScript, "Cannot run getFactionFavor(). It is a Singularity Function and requires SourceFile-4 (level 2) to run.");
                    return -1;
                }
            }

            if (!factionExists(name)) {
                workerScript.scriptRef.log("ERROR: Faction specified in getFactionFavor() does not exist.");
                return -1;
            }

            return Factions[name].favor;
        },
        getFactionFavorGain: function(name) {
            updateDynamicRam("getFactionFavorGain", getRamCost("getFactionFavorGain"));
            if (Player.bitNodeN !== 4) {
                if (SourceFileFlags[4] <= 1) {
                    throw makeRuntimeRejectMsg(workerScript, "Cannot run getFactionFavorGain(). It is a Singularity Function and requires SourceFile-4 (level 2) to run.");
                    return -1;
                }
            }

            if (!factionExists(name)) {
                workerScript.scriptRef.log("ERROR: Faction specified in getFactionFavorGain() does not exist.");
                return -1;
            }

            return Factions[name].getFavorGain()[0];
        },
        donateToFaction: function(name, amt) {
            updateDynamicRam("donateToFaction", getRamCost("donateToFaction"));
            if (Player.bitNodeN !== 4) {
                if (SourceFileFlags[4] <= 2) {
                    throw makeRuntimeRejectMsg(workerScript, "Cannot run donateToFaction(). It is a Singularity Function and requires SourceFile-4 (level 3) to run.");
                    return;
                }
            }

            if (!factionExists(name)) {
                workerScript.log(`ERROR: Faction specified in donateToFaction() does not exist: ${name}`);
                return false;
            }
            if (typeof amt !== 'number' || amt <= 0) {
                workerScript.log(`ERROR: Invalid donation amount specified in donateToFaction(): ${amt}. Must be numeric and positive`);
                return false;
            }
            if (Player.money.lt(amt)) {
                workerScript.log(`ERROR: You do not have enough money to donate $${amt} to ${name}`);
                return false;
            }
            var repNeededToDonate = Math.round(CONSTANTS.BaseFavorToDonate * BitNodeMultipliers.RepToDonateToFaction);
            if (Factions[name].favor < repNeededToDonate) {
                workerScript.log(`ERROR: You do not have enough favor to donate to this faction. Have ${Factions[name].favor}, need ${repNeededToDonate}`);
                return false;
            }
            var repGain = amt / CONSTANTS.DonateMoneyToRepDivisor * Player.faction_rep_mult;
            Factions[name].playerReputation += repGain;
            Player.loseMoney(amt);
            if (workerScript.shouldLog("donateToFaction")) {
                workerScript.log(`$${amt} donated to ${name} for ${repGain} reputation`);
            }
            return true;
        },
        createProgram: function(name) {
            updateDynamicRam("createProgram", getRamCost("createProgram"));
            if (Player.bitNodeN !== 4) {
                if (SourceFileFlags[4] <= 2) {
                    throw makeRuntimeRejectMsg(workerScript, "Cannot run createProgram(). It is a Singularity Function and requires SourceFile-4 (level 3) to run.");
                    return false;
                }
            }
            if (inMission) {
                workerScript.scriptRef.log("ERROR: createProgram() failed because you are in the middle of a mission.");
                return;
            }
            if (Player.isWorking) {
                var txt = Player.singularityStopWork();
                if (workerScript.disableLogs.ALL == null && workerScript.disableLogs.createProgram == null) {
                    workerScript.scriptRef.log(txt);
                }
            }

            name = name.toLowerCase();

            let p = null;
            for (const key in Programs) {
                if(Programs[key].name.toLowerCase() == name) {
                    p = Programs[key];
                }
            }

            if (p == null) {
                workerScript.scriptRef.log("ERROR: createProgram() failed because the specified program does not exist: " + name);
                return false;
            }

            if (Player.hasProgram(p.name)) {
                workerScript.scriptRef.log('ERROR: createProgram() failed because you already have the ' + p.name + ' program');
                return false;
            }

            if (!p.create.req(Player)) {
                workerScript.scriptRef.log("ERROR: createProgram() failed because hacking level is too low to create " + p.name + " (level " + p.create.level + " req)");
                return false
            }

            Player.startCreateProgramWork(p.name, p.create.time, p.create.level);
            if (workerScript.disableLogs.ALL == null && workerScript.disableLogs.createProgram == null) {
                workerScript.scriptRef.log("Began creating program: " + name);
            }
            return true;
        },
        commitCrime: function(crimeRoughName) {
            updateDynamicRam("commitCrime", getRamCost("commitCrime"));
            if (Player.bitNodeN !== 4) {
                if (SourceFileFlags[4] <= 2) {
                    throw makeRuntimeRejectMsg(workerScript, "Cannot run commitCrime(). It is a Singularity Function and requires SourceFile-4 (level 3) to run.");
                    return;
                }
            }
            if (inMission) {
                workerScript.scriptRef.log("ERROR: commitCrime() failed because you are in the middle of a mission.");
                return;
            }
            if (Player.isWorking) {
                var txt = Player.singularityStopWork();
                if (workerScript.disableLogs.ALL == null && workerScript.disableLogs.commitCrime == null) {
                    workerScript.scriptRef.log(txt);
                }
            }

            // Set Location to slums
            Player.gotoLocation(LocationName.Slums);

            const crime = findCrime(crimeRoughName.toLowerCase());
            if(crime == null) { // couldn't find crime
                throw makeRuntimeRejectMsg(workerScript, "Invalid crime passed into commitCrime(): " + crimeRoughName);
            }
            if(workerScript.disableLogs.ALL == null && workerScript.disableLogs.commitCrime == null) {
                workerScript.scriptRef.log("Attempting to commit crime: "+crime.name+"...");
            }
            return crime.commit(Player, 1, {workerscript: workerScript});
        },
        getCrimeChance: function(crimeRoughName) {
            updateDynamicRam("getCrimeChance", getRamCost("getCrimeChance"));
            if (Player.bitNodeN !== 4) {
                if (SourceFileFlags[4] <= 2) {
                    throw makeRuntimeRejectMsg(workerScript, "Cannot run getCrimeChance(). It is a Singularity Function and requires SourceFile-4 (level 3) to run.");
                    return;
                }
            }

            const crime = findCrime(crimeRoughName.toLowerCase());
            if(crime == null) {
                throw makeRuntimeRejectMsg(workerScript, "Invalid crime passed into getCrimeChance(): " + crime);
            }

            return crime.successRate(Player);
        },
        getOwnedAugmentations: function(purchased=false) {
            updateDynamicRam("getOwnedAugmentations", getRamCost("getOwnedAugmentations"));
            if (Player.bitNodeN !== 4) {
                if (SourceFileFlags[4] <= 2) {
                    throw makeRuntimeRejectMsg(workerScript, "Cannot run getOwnedAugmentations(). It is a Singularity Function and requires SourceFile-4 (level 3) to run.");
                    return [];
                }
            }
            var res = [];
            for (var i = 0; i < Player.augmentations.length; ++i) {
                res.push(Player.augmentations[i].name);
            }
            if (purchased) {
                for (var i = 0; i < Player.queuedAugmentations.length; ++i) {
                    res.push(Player.queuedAugmentations[i].name);
                }
            }
            return res;
        },
        getOwnedSourceFiles: function() {
            updateDynamicRam("getOwnedSourceFiles", getRamCost("getOwnedSourceFiles"));
            if (Player.bitNodeN !== 4) {
                if (SourceFileFlags[4] <= 2) {
                    throw makeRuntimeRejectMsg(workerScript, "Cannot run getOwnedSourceFiles(). It is a Singularity Function and requires SourceFile-4 (level 3) to run.");
                    return [];
                }
            }
            let res = [];
            for (let i = 0; i < Player.sourceFiles.length; ++i) {
                res.push({n: Player.sourceFiles[i].n, lvl: Player.sourceFiles[i].lvl});
            }
            return res;
        },
        getAugmentationsFromFaction: function(facname) {
            updateDynamicRam("getAugmentationsFromFaction", getRamCost("getAugmentationsFromFaction"));
            if (Player.bitNodeN !== 4) {
                if (SourceFileFlags[4] <= 2) {
                    throw makeRuntimeRejectMsg(workerScript, "Cannot run getAugmentationsFromFaction(). It is a Singularity Function and requires SourceFile-4 (level 3) to run.");
                    return [];
                }
            }

            const fac = Factions[facname];
            if (!(fac instanceof Faction)) {
                workerScript.scriptRef.log("ERROR: getAugmentationsFromFaction() failed. Invalid faction name passed in (this is case-sensitive): " + facname);
                return [];
            }

            // If player has a gang with this faction, return all factions
            if (Player.hasGangWith(facname)) {
                const res = [];
                for (const augName in Augmentations) {
                    const aug = Augmentations[augName];
                    if (!aug.isSpecial) {
                        res.push(augName);
                    }
                }

                return res;
            }

            return fac.augmentations.slice();
        },
        getAugmentationPrereq: function(name) {
            updateDynamicRam("getAugmentationPrereq", getRamCost("getAugmentationPrereq"));
            if (Player.bitNodeN !== 4) {
                if (SourceFileFlags[4] <= 2) {
                    throw makeRuntimeRejectMsg(workerScript, "Cannot run getAugmentationPrereq(). It is a Singularity Function and requires SourceFile-4 (level 3) to run.");
                    return false;
                }
            }

            if (!augmentationExists(name)) {
                workerScript.scriptRef.log("ERROR: getAugmentationPrereq() failed. Invalid Augmentation name passed in (note: this is case-sensitive): " + name);
                return [];
            }

            var aug = Augmentations[name];
            return aug.prereqs.slice();
        },
        getAugmentationCost: function(name) {
            updateDynamicRam("getAugmentationCost", getRamCost("getAugmentationCost"));
            if (Player.bitNodeN !== 4) {
                if (SourceFileFlags[4] <= 2) {
                    throw makeRuntimeRejectMsg(workerScript, "Cannot run getAugmentationCost(). It is a Singularity Function and requires SourceFile-4 (level 3) to run.");
                    return false;
                }
            }

            if (!augmentationExists(name)) {
                workerScript.scriptRef.log("ERROR: getAugmentationCost() failed. Invalid Augmentation name passed in (note: this is case-sensitive): " + name);
                return [-1, -1];
            }

            var aug = Augmentations[name];
            return [aug.baseRepRequirement, aug.baseCost];
        },
        purchaseAugmentation: function(faction, name) {
            updateDynamicRam("purchaseAugmentation", getRamCost("purchaseAugmentation"));
            if (Player.bitNodeN !== 4) {
                if (SourceFileFlags[4] <= 2) {
                    throw makeRuntimeRejectMsg(workerScript, "Cannot run purchaseAugmentation(). It is a Singularity Function and requires SourceFile-4 (level 3) to run.");
                    return false;
                }
            }

            const fac = Factions[faction];
            if (!(fac instanceof Faction)) {
                workerScript.log("ERROR: purchaseAugmentation() failed because of invalid faction name: " + faction);
                return false;
            }

            let augs = [];
            if (Player.hasGangWith(faction)) {
                for (const augName in Augmentations) {
                    const tempAug = Augmentations[augName];
                    if (!tempAug.isSpecial) {
                        augs.push(augName);
                    }
                }
            } else {
                augs = fac.augmentations;
            }

            if (!augs.includes(name)) {
                workerScript.log("ERROR: purchaseAugmentation() failed because the faction " + faction + " does not contain the " + name + " augmentation");
                return false;
            }

            const aug = Augmentations[name];
            if (!(aug instanceof Augmentation)) {
                workerScript.log("ERROR: purchaseAugmentation() failed because of invalid augmentation name: " + name);
                return false;
            }

            let isNeuroflux = (aug.name === AugmentationNames.NeuroFluxGovernor);
            if (!isNeuroflux) {
                for (let j = 0; j < Player.queuedAugmentations.length; ++j) {
                    if (Player.queuedAugmentations[j].name === aug.name) {
                        workerScript.log("ERROR: purchaseAugmentation() failed because you already have " + name);
                        return false;
                    }
                }
                for (let j = 0; j < Player.augmentations.length; ++j) {
                    if (Player.augmentations[j].name === aug.name) {
                        workerScript.log("ERROR: purchaseAugmentation() failed because you already have " + name);
                        return false;
                    }
                }
            }

            if (fac.playerReputation < aug.baseRepRequirement) {
                workerScript.log("ERROR: purchaseAugmentation() failed because you do not have enough reputation with " + fac.name);
                return false;
            }

            var res = purchaseAugmentation(aug, fac, true);
            workerScript.log(res);
            if (isString(res) && res.startsWith("You purchased")) {
                Player.gainIntelligenceExp(CONSTANTS.IntelligenceSingFnBaseExpGain);
                return true;
            } else {
                return false;
            }
        },
        installAugmentations: function(cbScript) {
            updateDynamicRam("installAugmentations", getRamCost("installAugmentations"));
            if (Player.bitNodeN !== 4) {
                if (SourceFileFlags[4] <= 2) {
                    throw makeRuntimeRejectMsg(workerScript, "Cannot run installAugmentations(). It is a Singularity Function and requires SourceFile-4 (level 3) to run.");
                    return false;
                }
            }

            if (Player.queuedAugmentations.length === 0) {
                workerScript.scriptRef.log("ERROR: installAugmentations() failed because you do not have any Augmentations to be installed");
                return false;
            }
            Player.gainIntelligenceExp(CONSTANTS.IntelligenceSingFnBaseExpGain);
            workerScript.scriptRef.log("Installing Augmentations. This will cause this script to be killed");
            installAugmentations(cbScript);
            return true;
        },

        // Gang API
        gang: {
            getMemberNames: function() {
                updateDynamicRam("getMemberNames", getRamCost("gang", "getMemberNames"));
                nsGang.checkGangApiAccess(workerScript, "getMemberNames");

                try {
                    const names = [];
                    for (const member of Player.gang.members) {
                        names.push(member.name);
                    }
                    return names;
                } catch(e) {
                    throw makeRuntimeRejectMsg(workerScript, nsGang.unknownGangApiExceptionMessage("getMemberNames", e));
                }
            },
            getGangInformation: function() {
                updateDynamicRam("getGangInformation", getRamCost("gang", "getGangInformation"));
                nsGang.checkGangApiAccess(workerScript, "getGangInformation");

                try {
                    return {
                        faction:                    Player.gang.facName,
                        isHacking:                  Player.gang.isHackingGang,
                        moneyGainRate:              Player.gang.moneyGainRate,
                        power:                      Player.gang.getPower(),
                        respect:                    Player.gang.respect,
                        respectGainRate:            Player.gang.respectGainRate,
                        territory:                  Player.gang.getTerritory(),
                        territoryClashChance:       Player.gang.territoryClashChance,
                        territoryWarfareEngaged:    Player.gang.territoryWarfareEngaged,
                        wantedLevel:                Player.gang.wanted,
                        wantedLevelGainRate:        Player.gang.wantedGainRate,
                    }
                } catch(e) {
                    throw makeRuntimeRejectMsg(workerScript, nsGang.unknownGangApiExceptionMessage("getGangInformation", e));
                }
            },
            getOtherGangInformation: function() {
                updateDynamicRam("getOtherGangInformation", getRamCost("gang", "getOtherGangInformation"));
                nsGang.checkGangApiAccess(workerScript, "getOtherGangInformation");

                try {
                    return Object.assign(AllGangs);
                } catch(e) {
                    throw makeRuntimeRejectMsg(workerScript, nsGang.unknownGangApiExceptionMessage("getOtherGangInformation", e));
                }
            },
            getMemberInformation: function(name) {
                updateDynamicRam("getMemberInformation", getRamCost("gang", "getMemberInformation"));
                nsGang.checkGangApiAccess(workerScript, "getMemberInformation");

                try {
                    for (const member of Player.gang.members) {
                        if (member.name === name) {
                            return {
                                agility:                member.agi,
                                agilityEquipMult:       member.agi_mult,
                                agilityAscensionMult:   member.agi_asc_mult,
                                augmentations:          member.augmentations.slice(),
                                charisma:               member.cha,
                                charismaEquipMult:      member.cha_mult,
                                charismaAscensionMult:  member.cha_asc_mult,
                                defense:                member.def,
                                defenseEquipMult:       member.def_mult,
                                defenseAscensionMult:   member.def_asc_mult,
                                dexterity:              member.dex,
                                dexterityEquipMult:     member.dex_mult,
                                dexterityAscensionMult: member.dex_asc_mult,
                                equipment:              member.upgrades.slice(),
                                hacking:                member.hack,
                                hackingEquipMult:       member.hack_mult,
                                hackingAscensionMult:   member.hack_asc_mult,
                                strength:               member.str,
                                strengthEquipMult:      member.str_mult,
                                strengthAscensionMult:  member.str_asc_mult,
                                task:                   member.task,
                            }
                        }
                    }

                    workerScript.log(`Invalid argument passed to gang.getMemberInformation(). No gang member could be found with name ${name}`);
                    return {}; // Member could not be found
                } catch(e) {
                    throw makeRuntimeRejectMsg(workerScript, nsGang.unknownGangApiExceptionMessage("getMemberInformation", e));
                }
            },
            canRecruitMember: function() {
                updateDynamicRam("canRecruitMember", getRamCost("gang", "canRecruitMember"));
                nsGang.checkGangApiAccess(workerScript, "canRecruitMember");

                try {
                    return Player.gang.canRecruitMember();
                } catch(e) {
                    throw makeRuntimeRejectMsg(workerScript, nsGang.unknownGangApiExceptionMessage("canRecruitMember", e));
                }
            },
            recruitMember: function(name) {
                updateDynamicRam("recruitMember", getRamCost("gang", "recruitMember"));
                nsGang.checkGangApiAccess(workerScript, "recruitMember");

                try {
                    const res = Player.gang.recruitMember(name);
                    if (workerScript.shouldLog("recruitMember")) {
                        if (res) {
                            workerScript.log(`Successfully recruited Gang Member ${name}`);
                        } else {
                            workerScript.log(`Failed to recruit Gang Member ${name}`);
                        }
                    }

                    return res;
                } catch(e) {
                    throw makeRuntimeRejectMsg(workerScript, nsGang.unknownGangApiExceptionMessage("recruitMember", e));
                }
            },
            getTaskNames: function() {
                updateDynamicRam("getTaskNames", getRamCost("gang", "getTaskNames"));
                nsGang.checkGangApiAccess(workerScript, "getTaskNames");

                try {
                    const tasks = Player.gang.getAllTaskNames();
                    tasks.unshift("Unassigned");
                    return tasks;
                } catch(e) {
                    throw makeRuntimeRejectMsg(workerScript, nsGang.unknownGangApiExceptionMessage("getTaskNames", e));
                }
            },
            setMemberTask: function(memberName, taskName) {
                updateDynamicRam("setMemberTask", getRamCost("gang", "setMemberTask"));
                nsGang.checkGangApiAccess(workerScript, "setMemberTask");

                try {
                    for (const member of Player.gang.members) {
                        if (member.name === memberName) {
                            const res = member.assignToTask(taskName);
                            if (workerScript.shouldLog("setMemberTask")) {
                                if (res) {
                                    workerScript.log(`Successfully assigned Gang Member ${memberName} to ${taskName} task`);
                                } else {
                                    workerScript.log(`Failed to assign Gang Member ${memberName} to ${taskName} task. ${memberName} is now Unassigned`);
                                }
                            }

                            return res;
                        }
                    }

                    workerScript.log(`Invalid argument passed to gang.setMemberTask(). No gang member could be found with name ${memberName}`);
                    return false;
                } catch(e) {
                    throw makeRuntimeRejectMsg(workerScript, nsGang.unknownGangApiExceptionMessage("setMemberTask", e));
                }
            },
            getEquipmentNames: function() {
                updateDynamicRam("getEquipmentNames", getRamCost("gang", "getEquipmentNames"));
                nsGang.checkGangApiAccess(workerScript, "getEquipmentNames");

                try {
                    return Player.gang.getAllUpgradeNames();
                } catch(e) {
                    throw makeRuntimeRejectMsg(workerScript, nsGang.unknownGangApiExceptionMessage("getEquipmentNames", e));
                }
            },
            getEquipmentCost: function(equipName) {
                updateDynamicRam("getEquipmentCost", getRamCost("gang", "getEquipmentCost"));
                nsGang.checkGangApiAccess(workerScript, "getEquipmentCost");

                try {
                    return Player.gang.getUpgradeCost(equipName);
                } catch(e) {
                    throw makeRuntimeRejectMsg(workerScript, nsGang.unknownGangApiExceptionMessage("getEquipmentCost", e));
                }
            },
            getEquipmentType: function(equipName) {
                updateDynamicRam("getEquipmentType", getRamCost("gang", "getEquipmentType"));
                nsGang.checkGangApiAccess(workerScript, "getEquipmentType");

                try {
                    return Player.gang.getUpgradeType(equipName);
                } catch(e) {
                    throw makeRuntimeRejectMsg(workerScript, nsGang.unknownGangApiExceptionMessage("getEquipmentType", e));
                }
            },
            purchaseEquipment: function(memberName, equipName) {
                updateDynamicRam("purchaseEquipment", getRamCost("gang", "purchaseEquipment"));
                nsGang.checkGangApiAccess(workerScript, "purchaseEquipment");

                try {
                    for (const member of Player.gang.members) {
                        if (member.name === memberName) {
                            const res = member.buyUpgrade(equipName, Player, Player.gang);
                            if (workerScript.shouldLog("purchaseEquipment")) {
                                if (res) {
                                    workerScript.log(`Purchased ${equipName} for Gang member ${memberName}`);
                                } else {
                                    workerScript.log(`Failed to purchase ${equipName} for Gang member ${memberName}`);
                                }
                            }

                            return res;
                        }
                    }

                    workerScript.log(`Invalid argument passed to gang.purchaseEquipment(). No gang member could be found with name ${memberName}`);
                    return false;
                } catch(e) {
                    throw makeRuntimeRejectMsg(workerScript, nsGang.unknownGangApiExceptionMessage("purchaseEquipment", e));
                }
            },
            ascendMember: function(name) {
                updateDynamicRam("ascendMember", getRamCost("gang", "ascendMember"));
                nsGang.checkGangApiAccess(workerScript, "ascendMember");

                try {
                    for (const member of Player.gang.members) {
                        if (member.name === name) {
                            return Player.gang.ascendMember(member, workerScript);
                        }
                    }

                    workerScript.log(`Invalid argument passed to gang.ascendMember(). No gang member could be found with name ${name}`);
                    return false;
                } catch(e) {
                    throw makeRuntimeRejectMsg(workerScript, nsGang.unknownGangApiExceptionMessage("ascendMember", e));
                }
            },
            setTerritoryWarfare: function(engage) {
                updateDynamicRam("setTerritoryWarfare", getRamCost("gang", "setTerritoryWarfare"));
                nsGang.checkGangApiAccess(workerScript, "setTerritoryWarfare");

                try {
                    if (engage) {
                        Player.gang.territoryWarfareEngaged = true;
                        if (workerScript.shouldLog("setTerritoryWarfare")) {
                            workerScript.log("Engaging in Gang Territory Warfare");
                        }
                    } else {
                        Player.gang.territoryWarfareEngaged = false;
                        if (workerScript.shouldLog("setTerritoryWarfare")) {
                            workerScript.log("Disengaging in Gang Territory Warfare");
                        }
                    }
                } catch(e) {
                    throw makeRuntimeRejectMsg(workerScript, nsGang.unknownGangApiExceptionMessage("setTerritoryWarfare", e));
                }
            },
            getChanceToWinClash: function(otherGang) {
                updateDynamicRam("getChanceToWinClash", getRamCost("gang", "getChanceToWinClash"));
                nsGang.checkGangApiAccess(workerScript, "getChanceToWinClash");

                try {
                    if (AllGangs[otherGang] == null) {
                        workerScript.log(`Invalid gang specified in gang.getChanceToWinClash() : ${otherGang}`);
                        return 0;
                    }

                    const playerPower = AllGangs[Player.gang.facName].power;
                    const otherPower = AllGangs[otherGang].power;

                    return playerPower / (otherPower + playerPower);
                } catch(e) {
                    throw makeRuntimeRejectMsg(workerScript, nsGang.unknownGangApiExceptionMessage("getChanceToWinClash", e));
                }
            },
            getBonusTime: function() {
                nsGang.checkGangApiAccess(workerScript, "getBonusTime");

                try {
                    return Math.round(Player.gang.storedCycles / 5);
                } catch(e) {
                    throw makeRuntimeRejectMsg(workerScript, nsGang.unknownGangApiExceptionMessage("getBonusTime", e));
                }
            },
        }, // end gang namespace

        // Bladeburner API
        bladeburner: {
            getContractNames: function() {
                updateDynamicRam("getContractNames", getRamCost("bladeburner", "getContractNames"));
                if (Player.bladeburner instanceof Bladeburner && (Player.bitNodeN === 7 || SourceFileFlags[7] > 0)) {
                    return Player.bladeburner.getContractNamesNetscriptFn();
                }
                throw makeRuntimeRejectMsg(workerScript, "getContractNames() failed because you do not currently have access to the Bladeburner API. This is either because you are not currently employed " +
                                                         "at the Bladeburner division or because you do not have Source-File 7");
            },
            getOperationNames: function() {
                updateDynamicRam("getOperationNames", getRamCost("bladeburner", "getOperationNames"));
                if (Player.bladeburner instanceof Bladeburner && (Player.bitNodeN === 7 || SourceFileFlags[7] > 0)) {
                    return Player.bladeburner.getOperationNamesNetscriptFn();
                }
                throw makeRuntimeRejectMsg(workerScript, "getOperationNames() failed because you do not currently have access to the Bladeburner API. This is either because you are not currently employed " +
                                                         "at the Bladeburner division or because you do not have Source-File 7");
            },
            getBlackOpNames: function() {
                updateDynamicRam("getBlackOpNames", getRamCost("bladeburner", "getBlackOpNames"));
                if (Player.bladeburner instanceof Bladeburner && (Player.bitNodeN === 7 || SourceFileFlags[7] > 0)) {
                    return Player.bladeburner.getBlackOpNamesNetscriptFn();
                }
                throw makeRuntimeRejectMsg(workerScript, "getBlackOpNames() failed because you do not currently have access to the Bladeburner API. This is either because you are not currently employed " +
                                                         "at the Bladeburner division or because you do not have Source-File 7");
            },
            getBlackOpRank: function(name="") {
                updateDynamicRam("getBlackOpRank", getRamCost("bladeburner", "getBlackOpRank"));
                if (Player.bladeburner instanceof Bladeburner && (Player.bitNodeN === 7 || SourceFileFlags[7] > 0)) {
                    const actionId = Player.bladeburner.getActionIdFromTypeAndName('blackops', name)
                    if (!actionId) {
                        return -1;
                    }
                    const actionObj = Player.bladeburner.getActionObject(actionId);
                    if (!actionObj) {
                        return -1;
                    }
                    return actionObj.reqdRank;
                }
                throw makeRuntimeRejectMsg(workerScript, "getBlackOpRank() failed because you do not currently have access to the Bladeburner API. This is either because you are not currently employed " +
                                                         "at the Bladeburner division or because you do not have Source-File 7");
            },
            getGeneralActionNames: function() {
                updateDynamicRam("getGeneralActionNames", getRamCost("bladeburner", "getGeneralActionNames"));
                if (Player.bladeburner instanceof Bladeburner && (Player.bitNodeN === 7 || SourceFileFlags[7] > 0)) {
                    return Player.bladeburner.getGeneralActionNamesNetscriptFn();
                }
                throw makeRuntimeRejectMsg(workerScript, "getGeneralActionNames() failed because you do not currently have access to the Bladeburner API. This is either because you are not currently employed " +
                                                         "at the Bladeburner division or because you do not have Source-File 7");
            },
            getSkillNames: function() {
                updateDynamicRam("getSkillNames", getRamCost("bladeburner", "getSkillNames"));
                if (Player.bladeburner instanceof Bladeburner && (Player.bitNodeN === 7 || SourceFileFlags[7] > 0)) {
                    return Player.bladeburner.getSkillNamesNetscriptFn();
                }
                throw makeRuntimeRejectMsg(workerScript, "getSkillNames() failed because you do not currently have access to the Bladeburner API. This is either because you are not currently employed " +
                                                         "at the Bladeburner division or because you do not have Source-File 7");
            },
            startAction: function(type="", name="") {
                updateDynamicRam("startAction", getRamCost("bladeburner", "startAction"));
                if (Player.bladeburner instanceof Bladeburner && (Player.bitNodeN === 7 || SourceFileFlags[7] > 0)) {
                    try {
                        return Player.bladeburner.startActionNetscriptFn(type, name, workerScript);
                    } catch(e) {
                        throw makeRuntimeRejectMsg(workerScript, "Bladeburner.startAction() failed with exception: " + e);
                    }
                }
                throw makeRuntimeRejectMsg(workerScript, "startAction() failed because you do not currently have access to the Bladeburner API. This is either because you are not currently employed " +
                                                         "at the Bladeburner division or because you do not have Source-File 7");
            },
            stopBladeburnerAction: function() {
                updateDynamicRam("stopBladeburnerAction", getRamCost("bladeburner", "stopBladeburnerAction"));
                if (Player.bladeburner instanceof Bladeburner && (Player.bitNodeN === 7 || SourceFileFlags[7] > 0)) {
                    return Player.bladeburner.resetAction();
                }
                throw makeRuntimeRejectMsg(workerScript, "stopBladeburnerAction() failed because you do not currently have access to the Bladeburner API. This is either because you are not currently employed " +
                                                         "at the Bladeburner division or because you do not have Source-File 7");
            },
            getCurrentAction: function() {
                updateDynamicRam("getCurrentAction", getRamCost("bladeburner", "getCurrentAction"));
                if (Player.bladeburner instanceof Bladeburner && (Player.bitNodeN === 7 || SourceFileFlags[7] > 0)) {
                    return Player.bladeburner.getTypeAndNameFromActionId(Player.bladeburner.action);
                }
                throw makeRuntimeRejectMsg(workerScript, "getCurrentAction() failed because you do not currently have access to the Bladeburner API. This is either because you are not currently employed " +
                                                         "at the Bladeburner division or because you do not have Source-File 7");
            },
            getActionTime: function(type="", name="") {
                updateDynamicRam("getActionTime", getRamCost("bladeburner", "getActionTime"));
                if (Player.bladeburner instanceof Bladeburner && (Player.bitNodeN === 7 || SourceFileFlags[7] > 0)) {
                    try {
                        return Player.bladeburner.getActionTimeNetscriptFn(type, name, workerScript);
                    } catch(e) {
                        throw makeRuntimeRejectMsg(workerScript, "Bladeburner.getActionTime() failed with exception: " + e);
                    }
                }
                throw makeRuntimeRejectMsg(workerScript, "getActionTime() failed because you do not currently have access to the Bladeburner API. This is either because you are not currently employed " +
                                                         "at the Bladeburner division or because you do not have Source-File 7");
            },
            getActionEstimatedSuccessChance: function(type="", name="") {
                updateDynamicRam("getActionEstimatedSuccessChance", getRamCost("bladeburner", "getActionEstimatedSuccessChance"));
                if (Player.bladeburner instanceof Bladeburner && (Player.bitNodeN === 7 || SourceFileFlags[7] > 0)) {
                    try {
                        return Player.bladeburner.getActionEstimatedSuccessChanceNetscriptFn(type, name, workerScript);
                    } catch(e) {
                        throw makeRuntimeRejectMsg(workerScript, "Bladeburner.getActionEstimatedSuccessChance() failed with exception: " + e);
                    }
                }
                throw makeRuntimeRejectMsg(workerScript, "getActionEstimatedSuccessChance() failed because you do not currently have access to the Bladeburner API. This is either because you are not currently employed " +
                                                         "at the Bladeburner division or because you do not have Source-File 7");
            },
            getActionRepGain: function(type="", name="", level) {
                updateDynamicRam("getActionRepGain", getRamCost("bladeburner", "getActionRepGain"));
                checkBladeburnerAccess(workerScript, "getActionRepGain");

                try {
                    var errorLogText = unknownBladeburnerActionErrorMessage("getActionAutolevel", type, name);
                    const actionId = Player.bladeburner.getActionIdFromTypeAndName(type, name);
                    if (actionId == null) {
                        workerScript.log(errorLogText);
                        return -1;
                    }
                    const actionObj = Player.bladeburner.getActionObject(actionId);
                    if (actionObj == null) {
                        workerScript.log(errorLogText);
                        return -1;
                    }
                    var rewardMultiplier;
                    if (level == null || isNaN(level)) {
                        rewardMultiplier = Math.pow(actionObj.rewardFac, actionObj.level - 1);
                    } else {
                        rewardMultiplier = Math.pow(actionObj.rewardFac, level - 1);
                    }

                    return actionObj.rankGain * rewardMultiplier * BitNodeMultipliers.BladeburnerRank;
                } catch(err) {
                    throw makeRuntimeRejectMsg(workerScript, unknownBladeburnerExceptionMessage("getActionAutolevel", err));
                }
            },
            getActionCountRemaining: function(type="", name="") {
                updateDynamicRam("getActionCountRemaining", getRamCost("bladeburner", "getActionCountRemaining"));
                if (Player.bladeburner instanceof Bladeburner && (Player.bitNodeN === 7 || SourceFileFlags[7] > 0)) {
                    try {
                        return Player.bladeburner.getActionCountRemainingNetscriptFn(type, name, workerScript);
                    } catch(e) {
                        throw makeRuntimeRejectMsg(workerScript, "Bladeburner.getActionCountRemaining() failed with exception: " + e);
                    }
                }
                throw makeRuntimeRejectMsg(workerScript, "getActionCountRemaining() failed because you do not currently have access to the Bladeburner API. This is either because you are not currently employed " +
                                                         "at the Bladeburner division or because you do not have Source-File 7");
            },
            getActionMaxLevel: function(type="", name="") {
                updateDynamicRam("getActionMaxLevel", getRamCost("bladeburner", "getActionMaxLevel"));
                checkBladeburnerAccess(workerScript, "getActionMaxLevel");

                try {
                    var errorLogText = unknownBladeburnerActionErrorMessage("getActionMaxLevel", type, name);
                    const actionId = Player.bladeburner.getActionIdFromTypeAndName(type, name);
                    if (actionId == null) {
                        workerScript.log(errorLogText);
                        return -1;
                    }
                    const actionObj = Player.bladeburner.getActionObject(actionId);
                    if (actionObj == null) {
                        workerScript.log(errorLogText);
                        return -1;
                    }
                    return actionObj.maxLevel;
                } catch(err) {
                    throw makeRuntimeRejectMsg(workerScript, unknownBladeburnerExceptionMessage("getActionMaxLevel", err));
                }
            },
            getActionCurrentLevel: function(type="", name="") {
                updateDynamicRam("getActionCurrentLevel", getRamCost("bladeburner", "getActionCurrentLevel"));
                checkBladeburnerAccess(workerScript, "getActionCurrentLevel");

                try {
                    var errorLogText = unknownBladeburnerActionErrorMessage("getActionCurrentLevel", type, name);
                    const actionId = Player.bladeburner.getActionIdFromTypeAndName(type, name);
                    if (actionId == null) {
                        workerScript.log(errorLogText);
                        return -1;
                    }
                    const actionObj = Player.bladeburner.getActionObject(actionId);
                    if (actionObj == null) {
                        workerScript.log(errorLogText);
                        return -1;
                    }
                    return actionObj.level;
                } catch(err) {
                    throw makeRuntimeRejectMsg(workerScript, unknownBladeburnerExceptionMessage("getActionCurrentLevel", err));
                }
            },
            getActionAutolevel: function(type="", name="") {
                updateDynamicRam("getActionAutolevel", getRamCost("bladeburner", "getActionAutolevel"));
                checkBladeburnerAccess(workerScript, "getActionAutolevel");

                try {
                    var errorLogText = unknownBladeburnerActionErrorMessage("getActionAutolevel", type, name);
                    const actionId = Player.bladeburner.getActionIdFromTypeAndName(type, name);
                    if (actionId == null) {
                        workerScript.log(errorLogText);
                        return false;
                    }
                    const actionObj = Player.bladeburner.getActionObject(actionId);
                    if (actionObj == null) {
                        workerScript.log(errorLogText);
                        return false;
                    }
                    return actionObj.autoLevel;
                } catch(err) {
                    throw makeRuntimeRejectMsg(workerScript, unknownBladeburnerExceptionMessage("getActionAutolevel", err));
                }
            },
            setActionAutolevel: function(type="", name="", autoLevel=true) {
                updateDynamicRam("setActionAutolevel", getRamCost("bladeburner", "setActionAutolevel"));
                checkBladeburnerAccess(workerScript, "setActionAutolevel");

                try {
                    var errorLogText = unknownBladeburnerActionErrorMessage("setActionAutolevel", type, name);
                    const actionId = Player.bladeburner.getActionIdFromTypeAndName(type, name);
                    if (actionId == null) {
                        workerScript.log(errorLogText);
                        return;
                    }
                    const actionObj = Player.bladeburner.getActionObject(actionId);
                    if (actionObj == null) {
                        workerScript.log(errorLogText);
                        return;
                    }
                    actionObj.autoLevel = autoLevel;
                } catch(err) {
                    throw makeRuntimeRejectMsg(workerScript, unknownBladeburnerExceptionMessage("setActionAutolevel", err));
                }
            },
            setActionLevel: function(type="", name="", level=1) {
                updateDynamicRam("setActionLevel", getRamCost("bladeburner", "setActionLevel"));
                checkBladeburnerAccess(workerScript, "setActionLevel");

                try {
                    var errorLogText = unknownBladeburnerActionErrorMessage("setActionLevel", type, name);
                    const actionId = Player.bladeburner.getActionIdFromTypeAndName(type, name);
                    if (actionId == null) {
                        workerScript.log(errorLogText);
                        return;
                    }
                    const actionObj = Player.bladeburner.getActionObject(actionId);
                    if (actionObj == null) {
                        workerScript.log(errorLogText);
                        return;
                    }
                    if(level > actionObj.maxLevel) {
                        workerScript.log(`ERROR: bladeburner.${setActionLevel}() failed because level exceeds max level for given action.`);
                        return;
                    }
                    if(level < 1) {
                        workerScript.log(`ERROR: bladeburner.${setActionLevel}() failed because level is below 1.`);
                        return;
                    }
                    actionObj.level = level;
                } catch(err) {
                    throw makeRuntimeRejectMsg(workerScript, unknownBladeburnerExceptionMessage("setActionLevel", err));
                }
            },
            getRank: function() {
                updateDynamicRam("getRank", getRamCost("bladeburner", "getRank"));
                if (Player.bladeburner instanceof Bladeburner && (Player.bitNodeN === 7 || SourceFileFlags[7] > 0)) {
                    return Player.bladeburner.rank;
                }
                throw makeRuntimeRejectMsg(workerScript, "getRank() failed because you do not currently have access to the Bladeburner API. This is either because you are not currently employed " +
                                                         "at the Bladeburner division or because you do not have Source-File 7");
            },
            getSkillPoints: function() {
                updateDynamicRam("getSkillPoints", getRamCost("bladeburner", "getSkillPoints"));
                if (Player.bladeburner instanceof Bladeburner && (Player.bitNodeN === 7 || SourceFileFlags[7] > 0)) {
                    return Player.bladeburner.skillPoints;
                }
                throw makeRuntimeRejectMsg(workerScript, "getSkillPoints() failed because you do not currently have access to the Bladeburner API. This is either because you are not currently employed " +
                                                         "at the Bladeburner division or because you do not have Source-File 7");
            },
            getSkillLevel: function(skillName="") {
                updateDynamicRam("getSkillLevel", getRamCost("bladeburner", "getSkillLevel"));
                if (Player.bladeburner instanceof Bladeburner && (Player.bitNodeN === 7 || SourceFileFlags[7] > 0)) {
                    try {
                        return Player.bladeburner.getSkillLevelNetscriptFn(skillName, workerScript);
                    } catch(e) {
                        throw makeRuntimeRejectMsg(workerScript, "Bladeburner.getSkillLevel() failed with exception: " + e);
                    }
                }
                throw makeRuntimeRejectMsg(workerScript, "getSkillLevel() failed because you do not currently have access to the Bladeburner API. This is either because you are not currently employed " +
                                                         "at the Bladeburner division or because you do not have Source-File 7");
            },
            getSkillUpgradeCost: function(skillName="") {
                updateDynamicRam("getSkillUpgradeCost", getRamCost("bladeburner", "getSkillUpgradeCost"));
                if (Player.bladeburner instanceof Bladeburner && (Player.bitNodeN === 7 || SourceFileFlags[7] > 0)) {
                    try {
                        return Player.bladeburner.getSkillUpgradeCostNetscriptFn(skillName, workerScript);
                    } catch(e) {
                        throw makeRuntimeRejectMsg(workerScript, "Bladeburner.getSkillUpgradeCost() failed with exception: " + e);
                    }
                }
                throw makeRuntimeRejectMsg(workerScript, "getSkillUpgradeCost() failed because you do not currently have access to the Bladeburner API. This is either because you are not currently employed " +
                                                         "at the Bladeburner division or because you do not have Source-File 7");
            },
            upgradeSkill: function(skillName) {
                updateDynamicRam("upgradeSkill", getRamCost("bladeburner", "upgradeSkill"));
                if (Player.bladeburner instanceof Bladeburner && (Player.bitNodeN === 7 || SourceFileFlags[7] > 0)) {
                    try {
                        return Player.bladeburner.upgradeSkillNetscriptFn(skillName, workerScript);
                    } catch(e) {
                        throw makeRuntimeRejectMsg(workerScript, "Bladeburner.upgradeSkill() failed with exception: " + e);
                    }
                }
                throw makeRuntimeRejectMsg(workerScript, "upgradeSkill() failed because you do not currently have access to the Bladeburner API. This is either because you are not currently employed " +
                                                         "at the Bladeburner division or because you do not have Source-File 7");
            },
            getTeamSize: function(type="", name="") {
                updateDynamicRam("getTeamSize", getRamCost("bladeburner", "getTeamSize"));
                if (Player.bladeburner instanceof Bladeburner && (Player.bitNodeN === 7 || SourceFileFlags[7] > 0)) {
                    try {
                        return Player.bladeburner.getTeamSizeNetscriptFn(type, name, workerScript);
                    } catch(e) {
                        throw makeRuntimeRejectMsg(workerScript, "Bladeburner.getTeamSize() failed with exception: " + e);
                    }
                }
                throw makeRuntimeRejectMsg(workerScript, "getTeamSize() failed because you do not currently have access to the Bladeburner API. This is either because you are not currently employed " +
                                                         "at the Bladeburner division or because you do not have Source-File 7");
            },
            setTeamSize: function(type="", name="", size) {
                updateDynamicRam("setTeamSize",getRamCost("bladeburner", "setTeamSize"));
                if (Player.bladeburner instanceof Bladeburner && (Player.bitNodeN === 7 || SourceFileFlags[7] > 0)) {
                    try {
                        return Player.bladeburner.setTeamSizeNetscriptFn(type, name, size, workerScript);
                    } catch(e) {
                        throw makeRuntimeRejectMsg(workerScript, "Bladeburner.setTeamSize() failed with exception: " + e);
                    }
                }
                throw makeRuntimeRejectMsg(workerScript, "setTeamSize() failed because you do not currently have access to the Bladeburner API. This is either because you are not currently employed " +
                                                         "at the Bladeburner division or because you do not have Source-File 7");
            },
            getCityEstimatedPopulation: function(cityName) {
                updateDynamicRam("getCityEstimatedPopulation", getRamCost("bladeburner", "getCityEstimatedPopulation"));
                if (Player.bladeburner instanceof Bladeburner && (Player.bitNodeN === 7 || SourceFileFlags[7] > 0)) {
                    try {
                        return Player.bladeburner.getCityEstimatedPopulationNetscriptFn(cityName, workerScript);
                    } catch(e) {
                        throw makeRuntimeRejectMsg(workerScript, "Bladeburner.getCityEstimatedPopulation() failed with exception: " + e);
                    }
                }
                throw makeRuntimeRejectMsg(workerScript, "getCityEstimatedPopulation() failed because you do not currently have access to the Bladeburner API. This is either because you are not currently employed " +
                                                         "at the Bladeburner division or because you do not have Source-File 7");
            },
            getCityEstimatedCommunities: function(cityName) {
                updateDynamicRam("getCityEstimatedCommunities", getRamCost("bladeburner", "getCityEstimatedCommunities"));
                if (Player.bladeburner instanceof Bladeburner && (Player.bitNodeN === 7 || SourceFileFlags[7] > 0)) {
                    try {
                        return Player.bladeburner.getCityEstimatedCommunitiesNetscriptFn(cityName, workerScript);
                    } catch(e) {
                        throw makeRuntimeRejectMsg(workerScript, "Bladeburner.getCityEstimatedCommunities() failed with exception: " + e);
                    }
                }
                throw makeRuntimeRejectMsg(workerScript, "getCityEstimatedCommunities() failed because you do not currently have access to the Bladeburner API. This is either because you are not currently employed " +
                                                         "at the Bladeburner division or because you do not have Source-File 7");
            },
            getCityChaos: function(cityName) {
                updateDynamicRam("getCityChaos", getRamCost("bladeburner", "getCityChaos"));
                if (Player.bladeburner instanceof Bladeburner && (Player.bitNodeN === 7 || SourceFileFlags[7] > 0)) {
                    try {
                        return Player.bladeburner.getCityChaosNetscriptFn(cityName, workerScript);
                    } catch(e) {
                        throw makeRuntimeRejectMsg(workerScript, "Bladeburner.getCityChaos() failed with exception: " + e);
                    }
                }
                throw makeRuntimeRejectMsg(workerScript, "getCityChaos() failed because you do not currently have access to the Bladeburner API. This is either because you are not currently employed " +
                                                         "at the Bladeburner division or because you do not have Source-File 7");
            },
            getCity: function() {
                updateDynamicRam("getCity", getRamCost("bladeburner", "getCity"));
                if (Player.bladeburner instanceof Bladeburner && (Player.bitNodeN === 7 || SourceFileFlags[7] > 0)) {
                    try {
                        return Player.bladeburner.city;
                    } catch(e) {
                        throw makeRuntimeRejectMsg(workerScript, "Bladeburner.getCity() failed with exception: " + e);
                    }
                }
                throw makeRuntimeRejectMsg(workerScript, "getCity() failed because you do not currently have access to the Bladeburner API. This is either because you are not currently employed " +
                                                         "at the Bladeburner division or because you do not have Source-File 7");
            },
            switchCity: function(cityName) {
                updateDynamicRam("switchCity", getRamCost("bladeburner", "switchCity"));
                if (Player.bladeburner instanceof Bladeburner && (Player.bitNodeN === 7 || SourceFileFlags[7] > 0)) {
                    try {
                        return Player.bladeburner.switchCityNetscriptFn(cityName, workerScript);
                    } catch(e) {
                        throw makeRuntimeRejectMsg(workerScript, "Bladeburner.switchCity() failed with exception: " + e);
                    }
                }
                throw makeRuntimeRejectMsg(workerScript, "switchCity() failed because you do not currently have access to the Bladeburner API. This is either because you are not currently employed " +
                                                         "at the Bladeburner division or because you do not have Source-File 7");
            },
            getStamina: function() {
                updateDynamicRam("getStamina", getRamCost("bladeburner", "getStamina"));
                if (Player.bladeburner instanceof Bladeburner && (Player.bitNodeN === 7 || SourceFileFlags[7] > 0)) {
                    return [Player.bladeburner.stamina, Player.bladeburner.maxStamina];
                }
                throw makeRuntimeRejectMsg(workerScript, "getStamina() failed because you do not currently have access to the Bladeburner API. This is either because you are not currently employed " +
                                                         "at the Bladeburner division or because you do not have Source-File 7");
            },
            joinBladeburnerFaction: function() {
                updateDynamicRam("joinBladeburnerFaction", getRamCost("bladeburner", "joinBladeburnerFaction"));
                if (Player.bladeburner instanceof Bladeburner && (Player.bitNodeN === 7 || SourceFileFlags[7] > 0)) {
                    return Player.bladeburner.joinBladeburnerFactionNetscriptFn(workerScript);
                }
                throw makeRuntimeRejectMsg(workerScript, "joinBladeburnerFaction() failed because you do not currently have access to the Bladeburner API. This is either because you are not currently employed " +
                                                         "at the Bladeburner division or because you do not have Source-File 7");
            },
            joinBladeburnerDivision: function() {
                updateDynamicRam("joinBladeburnerDivision", getRamCost("bladeburner", "joinBladeburnerDivision"));
                if ((Player.bitNodeN === 7 || SourceFileFlags[7] > 0)) {
                    if (Player.bitNodeN === 8) { return false; }
                    if (Player.bladeburner instanceof Bladeburner) {
                        return true; // Already member
                    } else if (Player.strength >= 100 && Player.defense >= 100 &&
                               Player.dexterity >= 100 && Player.agility >= 100) {
                        Player.bladeburner = new Bladeburner({new:true});
                        workerScript.log("You have been accepted into the Bladeburner division");

                        const worldHeader = document.getElementById("world-menu-header");
                        if (worldHeader instanceof HTMLElement) {
                            worldHeader.click(); worldHeader.click();
                        }

                        return true;
                    } else {
                        workerScript.log("You do not meet the requirements for joining the Bladeburner division");
                        return false;
                    }
                }
                throw makeRuntimeRejectMsg(workerScript, "joinBladeburnerDivision() failed because you do not currently have access to the Bladeburner API. This is either because you are not currently employed " +
                                                         "at the Bladeburner division or because you do not have Source-File 7");
            },
            getBonusTime: function() {
                if ((Player.bitNodeN === 7 || SourceFileFlags[7] > 0)) {
                    return Math.round(Player.bladeburner.storedCycles / 5);
                }
                throw makeRuntimeRejectMsg(workerScript, "getBonusTime() failed because you do not currently have access to the Bladeburner API. This is either because you are not currently employed " +
                                                         "at the Bladeburner division or because you do not have Source-File 7");
            }
        }, // End Bladeburner

        // Coding Contract API
        codingcontract: {
            attempt: function(answer, fn, ip=workerScript.serverIp) {
                updateDynamicRam("attempt", getRamCost("codingcontract", "attempt"));
                const contract = getCodingContract(fn, ip);
                if (contract == null) {
                    workerScript.log(`ERROR: codingcontract.getData() failed because it could find the specified contract ${fn} on server ${ip}`);
                    return false;
                }

                // Convert answer to string. If the answer is a 2D array, then we have to
                // manually add brackets for the inner arrays
                if (is2DArray(answer)) {
                    let answerComponents = [];
                    for (let i = 0; i < answer.length; ++i) {
                        answerComponents.push(["[", answer[i].toString(), "]"].join(""));
                    }

                    answer = answerComponents.join(",");
                } else {
                    answer = String(answer);
                }

                const serv = safeGetServer(ip, "codingcontract.attempt");
                if (contract.isSolution(answer)) {
                    const reward = Player.gainCodingContractReward(contract.reward, contract.getDifficulty());
                    workerScript.log(`Successfully completed Coding Contract ${fn}. Reward: ${reward}`);
                    serv.removeContract(fn);
                    return true;
                } else {
                    ++contract.tries;
                    if (contract.tries >= contract.getMaxNumTries()) {
                        workerScript.log(`Coding Contract ${fn} failed. Contract is now self-destructing`);
                        serv.removeContract(fn);
                    } else {
                        workerScript.log(`Coding Contract ${fn} failed. ${contract.getMaxNumTries() - contract.tries} attempts remaining`);
                    }
                    return false;
                }
            },
            getContractType: function(fn, ip=workerScript.serverIp) {
                updateDynamicRam("getContractType", getRamCost("codingcontract", "getContractType"));
                let contract = getCodingContract(fn, ip);
                if (contract == null) {
                    workerScript.log(`ERROR: codingcontract.getData() failed because it could find the specified contract ${fn} on server ${ip}`);
                    return null;
                }
                return contract.getType();
            },
            getData: function(fn, ip=workerScript.serverIp) {
                updateDynamicRam("getData", getRamCost("codingcontract", "getData"));
                let contract = getCodingContract(fn, ip);
                if (contract == null) {
                    workerScript.log(`ERROR: codingcontract.getData() failed because it could find the specified contract ${fn} on server ${ip}`);
                    return null;
                }
                let data = contract.getData();
                if (data.constructor === Array) {
                    // For two dimensional arrays, we have to copy the internal arrays using
                    // slice() as well. As of right now, no contract has arrays that have
                    // more than two dimensions
                    const copy = data.slice();
                    for (let i = 0; i < copy.length; ++i) {
                        if (data[i].constructor === Array) {
                            copy[i] = data[i].slice();
                        }
                    }

                    return copy;
                } else {
                    return data;
                }
            },
            getDescription: function(fn, ip=workerScript.serverIp) {
                updateDynamicRam("getDescription", getRamCost("codingcontract", "getDescription"));
                var contract = getCodingContract(fn, ip);
                if (contract == null) {
                    workerScript.log(`ERROR: codingcontract.getDescription() failed because it could find the specified contract ${fn} on server ${ip}`);
                    return "";
                }
                return contract.getDescription();
            },
            getNumTriesRemaining: function(fn, ip=workerScript.serverIp) {
                updateDynamicRam("getNumTriesRemaining", getRamCost("codingcontract", "getNumTriesRemaining"));
                var contract = getCodingContract(fn, ip);
                if (contract == null) {
                    workerScript.log(`ERROR: codingcontract.getNumTriesRemaining() failed because it could find the specified contract ${fn} on server ${ip}`);
                    return -1;
                }
                return contract.getMaxNumTries() - contract.tries;
            },
        }, // End coding contracts

        // Duplicate Sleeve API
        sleeve: {
            getNumSleeves: function() {
                if (Player.bitNodeN !== 10 && !SourceFileFlags[10]) {
                    throw makeRuntimeRejectMsg(workerScript, "getNumSleeves() failed because you do not currently have access to the Sleeve API. This is either because you are not in BitNode-10 or because you do not have Source-File 10");
                }
                updateDynamicRam("getNumSleeves", getRamCost("sleeve", "getNumSleeves"));
                return Player.sleeves.length;
            },
            setToShockRecovery: function(sleeveNumber=0) {
                if (Player.bitNodeN !== 10 && !SourceFileFlags[10]) {
                    throw makeRuntimeRejectMsg(workerScript, "setToShockRecovery() failed because you do not currently have access to the Sleeve API. This is either because you are not in BitNode-10 or because you do not have Source-File 10");
                }
                updateDynamicRam("setToShockRecovery", getRamCost("sleeve", "setToShockRecovery"));
                if (sleeveNumber >= Player.sleeves.length || sleeveNumber < 0) {
                    workerScript.log(`ERROR: sleeve.setToShockRecovery(${sleeveNumber}) failed because it is an invalid sleeve number.`);
                    return false;
                }

                return Player.sleeves[sleeveNumber].shockRecovery(Player);
            },
            setToSynchronize: function(sleeveNumber=0) {
                if (Player.bitNodeN !== 10 && !SourceFileFlags[10]) {
                    throw makeRuntimeRejectMsg(workerScript, "setToSynchronize() failed because you do not currently have access to the Sleeve API. This is either because you are not in BitNode-10 or because you do not have Source-File 10");
                }
                updateDynamicRam("setToSynchronize", getRamCost("sleeve", "setToSynchronize"));
                if (sleeveNumber >= Player.sleeves.length || sleeveNumber < 0) {
                    workerScript.log(`ERROR: sleeve.setToSynchronize(${sleeveNumber}) failed because it is an invalid sleeve number.`);
                    return false;
                }

                return Player.sleeves[sleeveNumber].synchronize(Player);
            },
            setToCommitCrime: function(sleeveNumber=0, crimeName="") {
                if (Player.bitNodeN !== 10 && !SourceFileFlags[10]) {
                    throw makeRuntimeRejectMsg(workerScript, "setToCommitCrime() failed because you do not currently have access to the Sleeve API. This is either because you are not in BitNode-10 or because you do not have Source-File 10");
                }
                updateDynamicRam("setToCommitCrime", getRamCost("sleeve", "setToCommitCrime"));
                if (sleeveNumber >= Player.sleeves.length || sleeveNumber < 0) {
                    workerScript.log(`ERROR: sleeve.setToCommitCrime(${sleeveNumber}) failed because it is an invalid sleeve number.`);
                    return false;
                }

                return Player.sleeves[sleeveNumber].commitCrime(Player, crimeName);
            },
            setToUniversityCourse: function(sleeveNumber=0, universityName="", className="") {
                if (Player.bitNodeN !== 10 && !SourceFileFlags[10]) {
                    throw makeRuntimeRejectMsg(workerScript, "setToUniversityCourse() failed because you do not currently have access to the Sleeve API. This is either because you are not in BitNode-10 or because you do not have Source-File 10");
                }
                updateDynamicRam("setToUniversityCourse", getRamCost("sleeve", "setToUniversityCourse"));
                if (sleeveNumber >= Player.sleeves.length || sleeveNumber < 0) {
                    workerScript.log(`ERROR: sleeve.setToUniversityCourse(${sleeveNumber}) failed because it is an invalid sleeve number.`);
                    return false;
                }

                return Player.sleeves[sleeveNumber].takeUniversityCourse(Player, universityName, className);
            },
            travel: function(sleeveNumber=0, cityName="") {
                if (Player.bitNodeN !== 10 && !SourceFileFlags[10]) {
                    throw makeRuntimeRejectMsg(workerScript, "travel() failed because you do not currently have access to the Sleeve API. This is either because you are not in BitNode-10 or because you do not have Source-File 10");
                }
                updateDynamicRam("travel", getRamCost("sleeve", "travel"));
                if (sleeveNumber >= Player.sleeves.length || sleeveNumber < 0) {
                    workerScript.log(`ERROR: sleeve.travel(${sleeveNumber}) failed because it is an invalid sleeve number.`);
                    return false;
                }

                return Player.sleeves[sleeveNumber].travel(Player, cityName);
            },
            setToCompanyWork: function(sleeveNumber=0, companyName="") {
                if (Player.bitNodeN !== 10 && !SourceFileFlags[10]) {
                    throw makeRuntimeRejectMsg(workerScript, "setToCompanyWork() failed because you do not currently have access to the Sleeve API. This is either because you are not in BitNode-10 or because you do not have Source-File 10");
                }
                updateDynamicRam("setToCompanyWork", getRamCost("sleeve", "setToCompanyWork"));
                if (sleeveNumber >= Player.sleeves.length || sleeveNumber < 0) {
                    workerScript.log(`ERROR: sleeve.setToCompanyWork(${sleeveNumber}) failed because it is an invalid sleeve number.`);
                    return false;
                }

                // Cannot work at the same company that another sleeve is working at
                for (let i = 0; i < Player.sleeves.length; ++i) {
                    if (i === sleeveNumber) { continue; }
                    const other = Player.sleeves[i];
                    if (other.currentTask === SleeveTaskType.Company && other.currentTaskLocation === companyName) {
                        workerScript.log(`ERROR: sleeve.setToCompanyWork() failed for Sleeve ${sleeveNumber} because Sleeve ${i} is doing the same task`);
                        return false;
                    }
                }

                return Player.sleeves[sleeveNumber].workForCompany(Player, companyName);
            },
            setToFactionWork: function(sleeveNumber=0, factionName="", workType="") {
                if (Player.bitNodeN !== 10 && !SourceFileFlags[10]) {
                    throw makeRuntimeRejectMsg(workerScript, "setToFactionWork() failed because you do not currently have access to the Sleeve API. This is either because you are not in BitNode-10 or because you do not have Source-File 10");
                }
                updateDynamicRam("setToFactionWork", getRamCost("sleeve", "setToFactionWork"));
                if (sleeveNumber >= Player.sleeves.length || sleeveNumber < 0) {
                    workerScript.log(`ERROR: sleeve.setToFactionWork(${sleeveNumber}) failed because it is an invalid sleeve number.`);
                    return false;
                }

                // Cannot work at the same faction that another sleeve is working at
                for (let i = 0; i < Player.sleeves.length; ++i) {
                    if (i === sleeveNumber) { continue; }
                    const other = Player.sleeves[i];
                    if (other.currentTask === SleeveTaskType.Faction && other.currentTaskLocation === factionName) {
                        workerScript.log(`ERROR: sleeve.setToFactionWork() failed for Sleeve ${sleeveNumber} because Sleeve ${i} is doing the same task`);
                        return false;
                    }
                }

                return Player.sleeves[sleeveNumber].workForFaction(Player, factionName, workType);
            },
            setToGymWorkout: function(sleeveNumber=0, gymName="", stat="") {
                if (Player.bitNodeN !== 10 && !SourceFileFlags[10]) {
                    throw makeRuntimeRejectMsg(workerScript, "setToGymWorkout() failed because you do not currently have access to the Sleeve API. This is either because you are not in BitNode-10 or because you do not have Source-File 10");
                }
                updateDynamicRam("setToGymWorkout", getRamCost("sleeve", "setToGymWorkout"));
                if (sleeveNumber >= Player.sleeves.length || sleeveNumber < 0) {
                    workerScript.log(`ERROR: sleeve.setToGymWorkout(${sleeveNumber}) failed because it is an invalid sleeve number.`);
                    return false;
                }

                return Player.sleeves[sleeveNumber].workoutAtGym(Player, gymName, stat);
            },
            getSleeveStats: function(sleeveNumber=0) {
                if (Player.bitNodeN !== 10 && !SourceFileFlags[10]) {
                    throw makeRuntimeRejectMsg(workerScript, "getStats() failed because you do not currently have access to the Sleeve API. This is either because you are not in BitNode-10 or because you do not have Source-File 10");
                }
                updateDynamicRam("getSleeveStats", getRamCost("sleeve", "getSleeveStats"));
                if (sleeveNumber >= Player.sleeves.length || sleeveNumber < 0) {
                    workerScript.log(`ERROR: sleeve.workoutAtGym(${sleeveNumber}) failed because it is an invalid sleeve number.`);
                    return false;
                }

                const sl = Player.sleeves[sleeveNumber];
                return {
                    shock: 100 - sl.shock,
                    sync: sl.sync,
                    hacking_skill: sl.hacking_skill,
                    strength: sl.strength,
                    defense: sl.defense,
                    dexterity: sl.dexterity,
                    agility: sl.agility,
                    charisma: sl.charisma,
                };
            },
            getTask: function(sleeveNumber=0) {
                if (Player.bitNodeN !== 10 && !SourceFileFlags[10]) {
                    throw makeRuntimeRejectMsg(workerScript, "getTask() failed because you do not currently have access to the Sleeve API. This is either because you are not in BitNode-10 or because you do not have Source-File 10");
                }
                updateDynamicRam("getTask", getRamCost("sleeve", "getTask"));
                if (sleeveNumber >= Player.sleeves.length || sleeveNumber < 0) {
                    workerScript.log(`ERROR: sleeve.getTask(${sleeveNumber}) failed because it is an invalid sleeve number.`);
                    return false;
                }

                const sl = Player.sleeves[sleeveNumber];
                return {
                    task:            SleeveTaskType[sl.currentTask],
                    crime:           sl.crimeType,
                    location:        sl.currentTaskLocation,
                    gymStatType:     sl.gymStatType,
                    factionWorkType: FactionWorkType[sl.factionWorkType],
                };
            },
            getInformation: function(sleeveNumber=0) {
                if (Player.bitNodeN !== 10 && !SourceFileFlags[10]) {
                    throw makeRuntimeRejectMsg(workerScript, "getInformation() failed because you do not currently have access to the Sleeve API. This is either because you are not in BitNode-10 or because you do not have Source-File 10");
                }
                updateDynamicRam("getInformation", getRamCost("sleeve", "getInformation"));
                if (sleeveNumber >= Player.sleeves.length || sleeveNumber < 0) {
                    workerScript.log(`ERROR: sleeve.getInformation(${sleeveNumber}) failed because it is an invalid sleeve number.`);
                    return false;
                }

                const sl = Player.sleeves[sleeveNumber];
                return {
                    city:     sl.city,
                    hp:       sl.hp,
                    jobs:     Object.keys(Player.jobs), // technically sleeves have the same jobs as the player.
                    jobTitle: Object.values(Player.jobs),
                    maxHp:    sl.max_hp,
                    tor:      SpecialServerIps.hasOwnProperty("Darkweb Server"), // There's no reason not to give that infomation here as well. Worst case scenario it isn't used.

                    mult: {
                        agility:      sl.agility_mult,
                        agilityExp:   sl.agility_exp_mult,
                        companyRep:   sl.company_rep_mult,
                        crimeMoney:   sl.crime_money_mult,
                        crimeSuccess: sl.crime_success_mult,
                        defense:      sl.defense_mult,
                        defenseExp:   sl.defense_exp_mult,
                        dexterity:    sl.dexterity_mult,
                        dexterityExp: sl.dexterity_exp_mult,
                        factionRep:   sl.faction_rep_mult,
                        hacking:      sl.hacking_mult,
                        hackingExp:   sl.hacking_exp_mult,
                        strength:     sl.strength_mult,
                        strengthExp:  sl.strength_exp_mult,
                        workMoney:    sl.work_money_mult,
                    },

                    timeWorked: sl.currentTaskTime,
                    earningsForSleeves : {
                            workHackExpGain: sl.earningsForSleeves.hack,
                            workStrExpGain:  sl.earningsForSleeves.str,
                            workDefExpGain:  sl.earningsForSleeves.def,
                            workDexExpGain:  sl.earningsForSleeves.dex,
                            workAgiExpGain:  sl.earningsForSleeves.agi,
                            workChaExpGain:  sl.earningsForSleeves.cha,
                            workMoneyGain:   sl.earningsForSleeves.money,
                    },
                    earningsForPlayer : {
                            workHackExpGain: sl.earningsForPlayer.hack,
                            workStrExpGain:  sl.earningsForPlayer.str,
                            workDefExpGain:  sl.earningsForPlayer.def,
                            workDexExpGain:  sl.earningsForPlayer.dex,
                            workAgiExpGain:  sl.earningsForPlayer.agi,
                            workChaExpGain:  sl.earningsForPlayer.cha,
                            workMoneyGain:   sl.earningsForPlayer.money,
                    },
                    earningsForTask : {
                            workHackExpGain: sl.earningsForTask.hack,
                            workStrExpGain:  sl.earningsForTask.str,
                            workDefExpGain:  sl.earningsForTask.def,
                            workDexExpGain:  sl.earningsForTask.dex,
                            workAgiExpGain:  sl.earningsForTask.agi,
                            workChaExpGain:  sl.earningsForTask.cha,
                            workMoneyGain:   sl.earningsForTask.money,
                    },
                    workRepGain:     sl.getRepGain(Player),
                }
            },
            getSleeveAugmentations: function(sleeveNumber=0) {
                if (Player.bitNodeN !== 10 && !SourceFileFlags[10]) {
                    throw makeRuntimeRejectMsg(workerScript, "getSleeveAugmentations() failed because you do not currently have access to the Sleeve API. This is either because you are not in BitNode-10 or because you do not have Source-File 10");
                }
                updateDynamicRam("getSleeveAugmentations", getRamCost("sleeve", "getSleeveAugmentations"));
                if (sleeveNumber >= Player.sleeves.length || sleeveNumber < 0) {
                    workerScript.log(`ERROR: sleeve.getSleeveAugmentations(${sleeveNumber}) failed because it is an invalid sleeve number.`);
                    return [];
                }

                const augs = [];
                for (let i = 0; i < Player.sleeves[sleeveNumber].augmentations.length; i++) {
                    augs.push(Player.sleeves[sleeveNumber].augmentations[i].name);
                }
                return augs;
            },
            getSleevePurchasableAugs: function(sleeveNumber=0) {
                if (Player.bitNodeN !== 10 && !SourceFileFlags[10]) {
                    throw makeRuntimeRejectMsg(workerScript, "getSleevePurchasableAugs() failed because you do not currently have access to the Sleeve API. This is either because you are not in BitNode-10 or because you do not have Source-File 10");
                }
                updateDynamicRam("getSleevePurchasableAugs", getRamCost("sleeve", "getSleevePurchasableAugs"));
                if (sleeveNumber >= Player.sleeves.length || sleeveNumber < 0) {
                    workerScript.log(`ERROR: sleeve.getSleevePurchasableAugs(${sleeveNumber}) failed because it is an invalid sleeve number.`);
                    return [];
                }

                const purchasableAugs = findSleevePurchasableAugs(Player.sleeves[sleeveNumber], Player);
                const augs = [];
                for (let i = 0; i < purchasableAugs.length; i++) {
                    const aug = purchasableAugs[i];
                    augs.push({
                        name: aug.name,
                        cost: aug.startingCost,
                    });
                }

                return augs;
            },
            purchaseSleeveAug: function(sleeveNumber=0, augName="") {
                if (Player.bitNodeN !== 10 && !SourceFileFlags[10]) {
                    throw makeRuntimeRejectMsg(workerScript, "purchaseSleeveAug() failed because you do not currently have access to the Sleeve API. This is either because you are not in BitNode-10 or because you do not have Source-File 10");
                }
                updateDynamicRam("purchaseSleeveAug", getRamCost("sleeve", "purchaseSleeveAug"));
                if (sleeveNumber >= Player.sleeves.length || sleeveNumber < 0) {
                    workerScript.log(`ERROR: sleeve.purchaseSleeveAug(${sleeveNumber}) failed because it is an invalid sleeve number.`);
                    return false;
                }

                const aug = Augmentations[augName];
                if (!aug) {
                    workerScript.log(`ERROR: sleeve.purchaseSleeveAug(${sleeveNumber}) failed because ${augName} is not a valid aug.`);
                }

                return Player.sleeves[sleeveNumber].tryBuyAugmentation(Player, aug);
            }
        }, // End sleeve
        heart: {
            // Easter egg function
            break: function() {
                return Player.karma;
            }
        }
    } // End return
} // End NetscriptFunction()

export { NetscriptFunctions };<|MERGE_RESOLUTION|>--- conflicted
+++ resolved
@@ -127,11 +127,7 @@
 import {
     makeRuntimeRejectMsg,
     netscriptDelay,
-<<<<<<< HEAD
-=======
     resolveNetscriptRequestedThreads,
-    runScriptFromScript,
->>>>>>> 44c26165
 } from "./NetscriptEvaluator";
 import { NetscriptPort } from "./NetscriptPort";
 import { SleeveTaskType } from "./PersonObjects/Sleeve/SleeveTaskTypesEnum";
@@ -443,21 +439,13 @@
             }
             return out;
         },
-<<<<<<< HEAD
-        hack : function(ip){
+        hack : function(ip, { threads: requestedThreads } = {}){
             updateDynamicRam("hack", getRamCost("hack"));
-=======
-        hack : function(ip, { threads: requestedThreads } = {}){
-            if (workerScript.checkingRam) {
-                return updateStaticRam("hack", CONSTANTS.ScriptHackRamCost);
-            }
-            updateDynamicRam("hack", CONSTANTS.ScriptHackRamCost);
->>>>>>> 44c26165
             if (ip === undefined) {
                 throw makeRuntimeRejectMsg(workerScript, "Hack() call has incorrect number of arguments. Takes 1 argument");
             }
-            var threads = resolveNetscriptRequestedThreads(workerScript, "hack", requestedThreads);
-            var server = getServer(ip);
+            const threads = resolveNetscriptRequestedThreads(workerScript, "hack", requestedThreads);
+            const server = getServer(ip);
             if (server == null) {
                 workerScript.scriptRef.log("hack() error. Invalid IP or hostname passed in: " + ip + ". Stopping...");
                 throw makeRuntimeRejectMsg(workerScript, "hack() error. Invalid IP or hostname passed in: " + ip + ". Stopping...");
@@ -567,19 +555,9 @@
                 return Promise.resolve(true);
             });
         },
-<<<<<<< HEAD
-        grow : function(ip){
+        grow : function(ip, { threads: requestedThreads } = {}){
             updateDynamicRam("grow", getRamCost("grow"));
-            var threads = workerScript.scriptRef.threads;
-            if (isNaN(threads) || threads < 1) {threads = 1;}
-=======
-        grow : function(ip, { threads: requestedThreads } = {}){
-            if (workerScript.checkingRam) {
-                return updateStaticRam("grow", CONSTANTS.ScriptGrowRamCost);
-            }
-            updateDynamicRam("grow", CONSTANTS.ScriptGrowRamCost);
-            var threads = resolveNetscriptRequestedThreads(workerScript, "grow", requestedThreads);
->>>>>>> 44c26165
+            const threads = resolveNetscriptRequestedThreads(workerScript, "grow", requestedThreads);
             if (ip === undefined) {
                 throw makeRuntimeRejectMsg(workerScript, "grow() call has incorrect number of arguments. Takes 1 argument");
             }
@@ -632,19 +610,9 @@
 
             return numCycleForGrowth(server, Number(growth), Player);
         },
-<<<<<<< HEAD
-        weaken : function(ip) {
+        weaken : function(ip, { threads: requestedThreads } = {}) {
             updateDynamicRam("weaken", getRamCost("weaken"));
-            var threads = workerScript.scriptRef.threads;
-            if (isNaN(threads) || threads < 1) {threads = 1;}
-=======
-        weaken : function(ip, { threads: requestedThreads } = {}) {
-            if (workerScript.checkingRam) {
-                return updateStaticRam("weaken", CONSTANTS.ScriptWeakenRamCost);
-            }
-            updateDynamicRam("weaken", CONSTANTS.ScriptWeakenRamCost);
             var threads = resolveNetscriptRequestedThreads(workerScript, "weaken", requestedThreads)
->>>>>>> 44c26165
             if (ip === undefined) {
                 throw makeRuntimeRejectMsg(workerScript, "weaken() call has incorrect number of arguments. Takes 1 argument");
             }
