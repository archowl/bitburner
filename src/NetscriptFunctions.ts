--- conflicted
+++ resolved
@@ -59,31 +59,19 @@
 import { isString } from "./utils/helpers/isString";
 
 import { BaseServer } from "./Server/BaseServer";
-<<<<<<< HEAD
-import { INetscriptGang, NetscriptGang } from "./NetscriptFunctions/Gang";
-import { INetscriptSleeve, NetscriptSleeve } from "./NetscriptFunctions/Sleeve";
-import { INetscriptExtra, NetscriptExtra } from "./NetscriptFunctions/Extra";
-import { INetscriptHacknet, NetscriptHacknet } from "./NetscriptFunctions/Hacknet";
-import { INetscriptStanek, NetscriptStanek } from "./NetscriptFunctions/Stanek";
-import { INetscriptBladeburner, NetscriptBladeburner } from "./NetscriptFunctions/Bladeburner";
-import { INetscriptCodingContract, NetscriptCodingContract } from "./NetscriptFunctions/CodingContract";
-import { INetscriptCorporation, NetscriptCorporation } from "./NetscriptFunctions/Corporation";
-import { INetscriptFormulas, NetscriptFormulas } from "./NetscriptFunctions/Formulas";
-import { INetscriptAugmentations, NetscriptAugmentations } from "./NetscriptFunctions/Augmentations";
-import { INetscriptStockMarket, NetscriptStockMarket } from "./NetscriptFunctions/StockMarket";
-=======
 import { NetscriptGang } from "./NetscriptFunctions/Gang";
 import { NetscriptSleeve } from "./NetscriptFunctions/Sleeve";
 import { NetscriptExtra } from "./NetscriptFunctions/Extra";
 import { NetscriptHacknet } from "./NetscriptFunctions/Hacknet";
-import { NS as INS, Player as INetscriptPlayer } from "./ScriptEditor/NetscriptDefinitions";
+import { NetscriptStanek } from "./NetscriptFunctions/Stanek";
 import { NetscriptBladeburner } from "./NetscriptFunctions/Bladeburner";
 import { NetscriptCodingContract } from "./NetscriptFunctions/CodingContract";
 import { NetscriptCorporation } from "./NetscriptFunctions/Corporation";
 import { NetscriptFormulas } from "./NetscriptFunctions/Formulas";
+import { NetscriptStockMarket } from "./NetscriptFunctions/StockMarket";
+
+import { NS as INS, Player as INetscriptPlayer } from "./ScriptEditor/NetscriptDefinitions";
 import { NetscriptSingularity } from "./NetscriptFunctions/Singularity";
-import { NetscriptStockMarket } from "./NetscriptFunctions/StockMarket";
->>>>>>> 275c740a
 
 import { toNative } from "./NetscriptFunctions/toNative";
 
@@ -94,17 +82,6 @@
 
 interface NS extends INS {
   [key: string]: any;
-<<<<<<< HEAD
-  hacknet: INetscriptHacknet;
-  gang: INetscriptGang;
-  sleeve: INetscriptSleeve;
-  stanek: INetscriptStanek;
-  bladeburner: INetscriptBladeburner;
-  codingcontract: INetscriptCodingContract;
-  corporation: INetscriptCorporation;
-  formulas: INetscriptFormulas;
-=======
->>>>>>> 275c740a
 }
 
 export function NetscriptFunctions(workerScript: WorkerScript): NS {
@@ -468,6 +445,7 @@
     bladeburner: bladeburner,
     codingcontract: codingcontract,
     sleeve: sleeve,
+    stanek: stanek,
 
     formulas: formulas,
     stock: stockmarket,
@@ -2214,552 +2192,6 @@
       Object.assign(data.jobs, Player.jobs);
       return data;
     },
-<<<<<<< HEAD
-    hospitalize: function (): any {
-      updateDynamicRam("hospitalize", getRamCost("hospitalize"));
-      checkSingularityAccess("hospitalize", 1);
-      if (Player.isWorking || Router.page() === Page.Infiltration || Router.page() === Page.BitVerse) {
-        workerScript.log("hospitalize", "Cannot go to the hospital because the player is busy.");
-        return;
-      }
-      return Player.hospitalize();
-    },
-    isBusy: function (): any {
-      updateDynamicRam("isBusy", getRamCost("isBusy"));
-      checkSingularityAccess("isBusy", 1);
-      return Player.isWorking || Router.page() === Page.Infiltration || Router.page() === Page.BitVerse;
-    },
-    stopAction: function (): any {
-      updateDynamicRam("stopAction", getRamCost("stopAction"));
-      checkSingularityAccess("stopAction", 1);
-      if (Player.isWorking) {
-        Router.toTerminal();
-        const txt = Player.singularityStopWork();
-        workerScript.log("stopAction", txt);
-        return true;
-      }
-      return false;
-    },
-    upgradeHomeCores: function (): any {
-      updateDynamicRam("upgradeHomeCores", getRamCost("upgradeHomeCores"));
-      checkSingularityAccess("upgradeHomeCores", 2);
-
-      // Check if we're at max cores
-      const homeComputer = Player.getHomeComputer();
-      if (homeComputer.cpuCores >= 8) {
-        workerScript.log("upgradeHomeCores", `Your home computer is at max cores.`);
-        return false;
-      }
-
-      const cost = Player.getUpgradeHomeCoresCost();
-      if (Player.money.lt(cost)) {
-        workerScript.log("upgradeHomeCores", `You don't have enough money. Need ${numeralWrapper.formatMoney(cost)}`);
-        return false;
-      }
-
-      homeComputer.cpuCores += 1;
-      Player.loseMoney(cost);
-
-      Player.gainIntelligenceExp(CONSTANTS.IntelligenceSingFnBaseExpGain);
-      workerScript.log(
-        "upgradeHomeCores",
-        `Purchased an additional core for home computer! It now has ${homeComputer.cpuCores} cores.`,
-      );
-      return true;
-    },
-    getUpgradeHomeCoresCost: function (): any {
-      updateDynamicRam("getUpgradeHomeCoresCost", getRamCost("getUpgradeHomeCoresCost"));
-      checkSingularityAccess("getUpgradeHomeCoresCost", 2);
-
-      return Player.getUpgradeHomeCoresCost();
-    },
-    upgradeHomeRam: function (): any {
-      updateDynamicRam("upgradeHomeRam", getRamCost("upgradeHomeRam"));
-      checkSingularityAccess("upgradeHomeRam", 2);
-
-      // Check if we're at max RAM
-      const homeComputer = Player.getHomeComputer();
-      if (homeComputer.maxRam >= CONSTANTS.HomeComputerMaxRam) {
-        workerScript.log("upgradeHomeRam", `Your home computer is at max RAM.`);
-        return false;
-      }
-
-      const cost = Player.getUpgradeHomeRamCost();
-      if (Player.money.lt(cost)) {
-        workerScript.log("upgradeHomeRam", `You don't have enough money. Need ${numeralWrapper.formatMoney(cost)}`);
-        return false;
-      }
-
-      homeComputer.maxRam *= 2;
-      Player.loseMoney(cost);
-
-      Player.gainIntelligenceExp(CONSTANTS.IntelligenceSingFnBaseExpGain);
-      workerScript.log(
-        "upgradeHomeRam",
-        `Purchased additional RAM for home computer! It now has ${numeralWrapper.formatRAM(
-          homeComputer.maxRam,
-        )} of RAM.`,
-      );
-      return true;
-    },
-    getUpgradeHomeRamCost: function (): any {
-      updateDynamicRam("getUpgradeHomeRamCost", getRamCost("getUpgradeHomeRamCost"));
-      checkSingularityAccess("getUpgradeHomeRamCost", 2);
-
-      return Player.getUpgradeHomeRamCost();
-    },
-    workForCompany: function (companyName: any): any {
-      updateDynamicRam("workForCompany", getRamCost("workForCompany"));
-      checkSingularityAccess("workForCompany", 2);
-
-      // Sanitize input
-      if (companyName == null) {
-        companyName = Player.companyName;
-      }
-
-      // Make sure its a valid company
-      if (companyName == null || companyName === "" || !(Companies[companyName] instanceof Company)) {
-        workerScript.log("workForCompany", `Invalid company: '${companyName}'`);
-        return false;
-      }
-
-      // Make sure player is actually employed at the comapny
-      if (!Object.keys(Player.jobs).includes(companyName)) {
-        workerScript.log("workForCompany", `You do not have a job at '${companyName}'`);
-        return false;
-      }
-
-      // Check to make sure company position data is valid
-      const companyPositionName = Player.jobs[companyName];
-      const companyPosition = CompanyPositions[companyPositionName];
-      if (companyPositionName === "" || !(companyPosition instanceof CompanyPosition)) {
-        workerScript.log("workForCompany", "You do not have a job");
-        return false;
-      }
-
-      if (Player.isWorking) {
-        const txt = Player.singularityStopWork();
-        workerScript.log("workForCompany", txt);
-      }
-
-      if (companyPosition.isPartTimeJob()) {
-        Player.startWorkPartTime(Router, companyName);
-      } else {
-        Player.startWork(Router, companyName);
-      }
-      workerScript.log("workForCompany", `Began working at '${Player.companyName}' as a '${companyPositionName}'`);
-      return true;
-    },
-    applyToCompany: function (companyName: any, field: any): any {
-      updateDynamicRam("applyToCompany", getRamCost("applyToCompany"));
-      checkSingularityAccess("applyToCompany", 2);
-      getCompany("applyToCompany", companyName);
-
-      Player.location = companyName;
-      let res;
-      switch (field.toLowerCase()) {
-        case "software":
-          res = Player.applyForSoftwareJob(true);
-          break;
-        case "software consultant":
-          res = Player.applyForSoftwareConsultantJob(true);
-          break;
-        case "it":
-          res = Player.applyForItJob(true);
-          break;
-        case "security engineer":
-          res = Player.applyForSecurityEngineerJob(true);
-          break;
-        case "network engineer":
-          res = Player.applyForNetworkEngineerJob(true);
-          break;
-        case "business":
-          res = Player.applyForBusinessJob(true);
-          break;
-        case "business consultant":
-          res = Player.applyForBusinessConsultantJob(true);
-          break;
-        case "security":
-          res = Player.applyForSecurityJob(true);
-          break;
-        case "agent":
-          res = Player.applyForAgentJob(true);
-          break;
-        case "employee":
-          res = Player.applyForEmployeeJob(true);
-          break;
-        case "part-time employee":
-          res = Player.applyForPartTimeEmployeeJob(true);
-          break;
-        case "waiter":
-          res = Player.applyForWaiterJob(true);
-          break;
-        case "part-time waiter":
-          res = Player.applyForPartTimeWaiterJob(true);
-          break;
-        default:
-          workerScript.log("applyToCompany", `Invalid job: '${field}'.`);
-          return false;
-      }
-      // TODO https://github.com/danielyxie/bitburner/issues/1378
-      // The Player object's applyForJob function can return string with special error messages
-      // if (isString(res)) {
-      //   workerScript.log("applyToCompany", res);
-      //   return false;
-      // }
-      if (res) {
-        workerScript.log(
-          "applyToCompany",
-          `You were offered a new job at '${companyName}' as a '${Player.jobs[companyName]}'`,
-        );
-      } else {
-        workerScript.log(
-          "applyToCompany",
-          `You failed to get a new job/promotion at '${companyName}' in the '${field}' field.`,
-        );
-      }
-      return res;
-    },
-    getCompanyRep: function (companyName: any): any {
-      updateDynamicRam("getCompanyRep", getRamCost("getCompanyRep"));
-      checkSingularityAccess("getCompanyRep", 2);
-      const company = getCompany("getCompanyRep", companyName);
-      return company.playerReputation;
-    },
-    getCompanyFavor: function (companyName: any): any {
-      updateDynamicRam("getCompanyFavor", getRamCost("getCompanyFavor"));
-      checkSingularityAccess("getCompanyFavor", 2);
-      const company = getCompany("getCompanyFavor", companyName);
-      return company.favor;
-    },
-    getCompanyFavorGain: function (companyName: any): any {
-      updateDynamicRam("getCompanyFavorGain", getRamCost("getCompanyFavorGain"));
-      checkSingularityAccess("getCompanyFavorGain", 2);
-      const company = getCompany("getCompanyFavorGain", companyName);
-      return company.getFavorGain()[0];
-    },
-    checkFactionInvitations: function (): any {
-      updateDynamicRam("checkFactionInvitations", getRamCost("checkFactionInvitations"));
-      checkSingularityAccess("checkFactionInvitations", 2);
-      // Make a copy of Player.factionInvitations
-      return Player.factionInvitations.slice();
-    },
-    joinFaction: function (name: any): any {
-      updateDynamicRam("joinFaction", getRamCost("joinFaction"));
-      checkSingularityAccess("joinFaction", 2);
-      getFaction("joinFaction", name);
-
-      if (!Player.factionInvitations.includes(name)) {
-        workerScript.log("joinFaction", `You have not been invited by faction '${name}'`);
-        return false;
-      }
-      const fac = Factions[name];
-      joinFaction(fac);
-
-      // Update Faction Invitation list to account for joined + banned factions
-      for (let i = 0; i < Player.factionInvitations.length; ++i) {
-        if (Player.factionInvitations[i] == name || Factions[Player.factionInvitations[i]].isBanned) {
-          Player.factionInvitations.splice(i, 1);
-          i--;
-        }
-      }
-      Player.gainIntelligenceExp(CONSTANTS.IntelligenceSingFnBaseExpGain);
-      workerScript.log("joinFaction", `Joined the '${name}' faction.`);
-      return true;
-    },
-    workForFaction: function (name: any, type: any): any {
-      updateDynamicRam("workForFaction", getRamCost("workForFaction"));
-      checkSingularityAccess("workForFaction", 2);
-      getFaction("workForFaction", name);
-
-      // if the player is in a gang and the target faction is any of the gang faction, fail
-      if (Player.inGang() && AllGangs[name] !== undefined) {
-        workerScript.log("workForFaction", `Faction '${name}' does not offer work at the moment.`);
-        return;
-      }
-
-      if (!Player.factions.includes(name)) {
-        workerScript.log("workForFaction", `You are not a member of '${name}'`);
-        return false;
-      }
-
-      if (Player.isWorking) {
-        const txt = Player.singularityStopWork();
-        workerScript.log("workForFaction", txt);
-      }
-
-      const fac = Factions[name];
-      // Arrays listing factions that allow each time of work
-      const hackAvailable = [
-        "Illuminati",
-        "Daedalus",
-        "The Covenant",
-        "ECorp",
-        "MegaCorp",
-        "Bachman & Associates",
-        "Blade Industries",
-        "NWO",
-        "Clarke Incorporated",
-        "OmniTek Incorporated",
-        "Four Sigma",
-        "KuaiGong International",
-        "Fulcrum Secret Technologies",
-        "BitRunners",
-        "The Black Hand",
-        "NiteSec",
-        "Chongqing",
-        "Sector-12",
-        "New Tokyo",
-        "Aevum",
-        "Ishima",
-        "Volhaven",
-        "Speakers for the Dead",
-        "The Dark Army",
-        "The Syndicate",
-        "Silhouette",
-        "Netburners",
-        "Tian Di Hui",
-        "CyberSec",
-      ];
-      const fdWkAvailable = [
-        "Illuminati",
-        "Daedalus",
-        "The Covenant",
-        "ECorp",
-        "MegaCorp",
-        "Bachman & Associates",
-        "Blade Industries",
-        "NWO",
-        "Clarke Incorporated",
-        "OmniTek Incorporated",
-        "Four Sigma",
-        "KuaiGong International",
-        "The Black Hand",
-        "Chongqing",
-        "Sector-12",
-        "New Tokyo",
-        "Aevum",
-        "Ishima",
-        "Volhaven",
-        "Speakers for the Dead",
-        "The Dark Army",
-        "The Syndicate",
-        "Silhouette",
-        "Tetrads",
-        "Slum Snakes",
-      ];
-      const scWkAvailable = [
-        "ECorp",
-        "MegaCorp",
-        "Bachman & Associates",
-        "Blade Industries",
-        "NWO",
-        "Clarke Incorporated",
-        "OmniTek Incorporated",
-        "Four Sigma",
-        "KuaiGong International",
-        "Fulcrum Secret Technologies",
-        "Chongqing",
-        "Sector-12",
-        "New Tokyo",
-        "Aevum",
-        "Ishima",
-        "Volhaven",
-        "Speakers for the Dead",
-        "The Syndicate",
-        "Tetrads",
-        "Slum Snakes",
-        "Tian Di Hui",
-      ];
-
-      switch (type.toLowerCase()) {
-        case "hacking":
-        case "hacking contracts":
-        case "hackingcontracts":
-          if (!hackAvailable.includes(fac.name)) {
-            workerScript.log("workForFaction", `Faction '${fac.name}' do not need help with hacking contracts.`);
-            return false;
-          }
-          Player.startFactionHackWork(Router, fac);
-          workerScript.log("workForFaction", `Started carrying out hacking contracts for '${fac.name}'`);
-          return true;
-        case "field":
-        case "fieldwork":
-        case "field work":
-          if (!fdWkAvailable.includes(fac.name)) {
-            workerScript.log("workForFaction", `Faction '${fac.name}' do not need help with field missions.`);
-            return false;
-          }
-          Player.startFactionFieldWork(Router, fac);
-          workerScript.log("workForFaction", `Started carrying out field missions for '${fac.name}'`);
-          return true;
-        case "security":
-        case "securitywork":
-        case "security work":
-          if (!scWkAvailable.includes(fac.name)) {
-            workerScript.log("workForFaction", `Faction '${fac.name}' do not need help with security work.`);
-            return false;
-          }
-          Player.startFactionSecurityWork(Router, fac);
-          workerScript.log("workForFaction", `Started carrying out security work for '${fac.name}'`);
-          return true;
-        default:
-          workerScript.log("workForFaction", `Invalid work type: '${type}`);
-      }
-      return true;
-    },
-    getFactionRep: function (name: any): any {
-      updateDynamicRam("getFactionRep", getRamCost("getFactionRep"));
-      checkSingularityAccess("getFactionRep", 2);
-      const faction = getFaction("getFactionRep", name);
-      return faction.playerReputation;
-    },
-    getFactionFavor: function (name: any): any {
-      updateDynamicRam("getFactionFavor", getRamCost("getFactionFavor"));
-      checkSingularityAccess("getFactionFavor", 2);
-      const faction = getFaction("getFactionFavor", name);
-      return faction.favor;
-    },
-    getFactionFavorGain: function (name: any): any {
-      updateDynamicRam("getFactionFavorGain", getRamCost("getFactionFavorGain"));
-      checkSingularityAccess("getFactionFavorGain", 2);
-      const faction = getFaction("getFactionFavorGain", name);
-      return faction.getFavorGain()[0];
-    },
-    donateToFaction: function (name: any, amt: any): any {
-      updateDynamicRam("donateToFaction", getRamCost("donateToFaction"));
-      checkSingularityAccess("donateToFaction", 3);
-      const faction = getFaction("donateToFaction", name);
-
-      if (typeof amt !== "number" || amt <= 0) {
-        workerScript.log("donateToFaction", `Invalid donation amount: '${amt}'.`);
-        return false;
-      }
-      if (Player.money.lt(amt)) {
-        workerScript.log(
-          "donateToFaction",
-          `You do not have enough money to donate ${numeralWrapper.formatMoney(amt)} to '${name}'`,
-        );
-        return false;
-      }
-      const repNeededToDonate = Math.round(CONSTANTS.BaseFavorToDonate * BitNodeMultipliers.RepToDonateToFaction);
-      if (faction.favor < repNeededToDonate) {
-        workerScript.log(
-          "donateToFaction",
-          `You do not have enough favor to donate to this faction. Have ${faction.favor}, need ${repNeededToDonate}`,
-        );
-        return false;
-      }
-      const repGain = (amt / CONSTANTS.DonateMoneyToRepDivisor) * Player.faction_rep_mult;
-      faction.playerReputation += repGain;
-      Player.loseMoney(amt);
-      workerScript.log(
-        "donateToFaction",
-        `${numeralWrapper.formatMoney(amt)} donated to '${name}' for ${numeralWrapper.formatReputation(
-          repGain,
-        )} reputation`,
-      );
-      return true;
-    },
-    createProgram: function (name: any): any {
-      updateDynamicRam("createProgram", getRamCost("createProgram"));
-      checkSingularityAccess("createProgram", 3);
-
-      if (Player.isWorking) {
-        const txt = Player.singularityStopWork();
-        workerScript.log("createProgram", txt);
-      }
-
-      name = name.toLowerCase();
-
-      let p = null;
-      for (const key in Programs) {
-        if (Programs[key].name.toLowerCase() == name) {
-          p = Programs[key];
-        }
-      }
-
-      if (p == null) {
-        workerScript.log("createProgram", `The specified program does not exist: '${name}`);
-        return false;
-      }
-
-      if (Player.hasProgram(p.name)) {
-        workerScript.log("createProgram", `You already have the '${p.name}' program`);
-        return false;
-      }
-
-      const create = p.create;
-      if (create === null) {
-        workerScript.log("createProgram", `You cannot create the '${p.name}' program`);
-        return false;
-      }
-
-      if (!create.req(Player)) {
-        workerScript.log("createProgram", `Hacking level is too low to create '${p.name}' (level ${create.level} req)`);
-        return false;
-      }
-
-      Player.startCreateProgramWork(Router, p.name, create.time, create.level);
-      workerScript.log("createProgram", `Began creating program: '${name}'`);
-      return true;
-    },
-    commitCrime: function (crimeRoughName: any): any {
-      updateDynamicRam("commitCrime", getRamCost("commitCrime"));
-      checkSingularityAccess("commitCrime", 3);
-
-      if (Player.isWorking) {
-        const txt = Player.singularityStopWork();
-        workerScript.log("commitCrime", txt);
-      }
-
-      // Set Location to slums
-      Player.gotoLocation(LocationName.Slums);
-
-      const crime = findCrime(crimeRoughName.toLowerCase());
-      if (crime == null) {
-        // couldn't find crime
-        throw makeRuntimeErrorMsg("commitCrime", `Invalid crime: '${crimeRoughName}'`);
-      }
-      workerScript.log("commitCrime", `Attempting to commit ${crime.name}...`);
-      return crime.commit(Router, Player, 1, workerScript);
-    },
-    getCrimeChance: function (crimeRoughName: any): any {
-      updateDynamicRam("getCrimeChance", getRamCost("getCrimeChance"));
-      checkSingularityAccess("getCrimeChance", 3);
-
-      const crime = findCrime(crimeRoughName.toLowerCase());
-      if (crime == null) {
-        throw makeRuntimeErrorMsg("getCrimeChance", `Invalid crime: ${crimeRoughName}`);
-      }
-
-      return crime.successRate(Player);
-    },
-    getCrimeStats: function (crimeRoughName: any): any {
-      updateDynamicRam("getCrimeStats", getRamCost("getCrimeStats"));
-      checkSingularityAccess("getCrimeStats", 3);
-
-      const crime = findCrime(crimeRoughName.toLowerCase());
-      if (crime == null) {
-        throw makeRuntimeErrorMsg("getCrimeStats", `Invalid crime: ${crimeRoughName}`);
-      }
-
-      return Object.assign({}, crime);
-    },
-
-    ...augmentations,
-
-    gang: gang,
-    bladeburner: bladeburner,
-    codingcontract: codingcontract,
-    sleeve: sleeve,
-    corporation: corporation,
-
-    formulas: formulas,
-    stanek: stanek,
-=======
-
->>>>>>> 275c740a
     atExit: function (f: any): void {
       if (typeof f !== "function") {
         throw makeRuntimeErrorMsg("atExit", "argument should be function");
