import { vsprintf, sprintf } from "sprintf-js";
import * as libarg from "arg";

import { getRamCost } from "./Netscript/RamCostGenerator";
import { WorkerScriptStartStopEventEmitter } from "./Netscript/WorkerScriptStartStopEventEmitter";

import { Augmentations } from "./Augmentation/Augmentations";
import { augmentationExists, installAugmentations } from "./Augmentation/AugmentationHelpers";
import { prestigeAugmentation } from "./Prestige";
import { AugmentationNames } from "./Augmentation/data/AugmentationNames";
import { BitNodeMultipliers } from "./BitNode/BitNodeMultipliers";
import { findCrime } from "./Crime/CrimeHelpers";
import { Bladeburner } from "./Bladeburner/Bladeburner";
import { Company } from "./Company/Company";
import { Companies } from "./Company/Companies";
import { CompanyPosition } from "./Company/CompanyPosition";
import { CompanyPositions } from "./Company/CompanyPositions";
import { CONSTANTS } from "./Constants";
import { DarkWebItems } from "./DarkWeb/DarkWebItems";
import {
  NewIndustry,
  NewCity,
  UnlockUpgrade,
  LevelUpgrade,
  IssueDividends,
  SellMaterial,
  SellProduct,
  SetSmartSupply,
  BuyMaterial,
  AssignJob,
  UpgradeOfficeSize,
  ThrowParty,
  PurchaseWarehouse,
  UpgradeWarehouse,
  BuyCoffee,
  HireAdVert,
  MakeProduct,
  Research,
  ExportMaterial,
  CancelExportMaterial,
  SetMaterialMarketTA1,
  SetMaterialMarketTA2,
  SetProductMarketTA1,
  SetProductMarketTA2,
} from "./Corporation/Actions";
import { CorporationUnlockUpgrades } from "./Corporation/data/CorporationUnlockUpgrades";
import { CorporationUpgrades } from "./Corporation/data/CorporationUpgrades";
import {
  calculateHackingChance,
  calculateHackingExpGain,
  calculatePercentMoneyHacked,
  calculateHackingTime,
  calculateGrowTime,
  calculateWeakenTime,
} from "./Hacking";
import { calculateServerGrowth } from "./Server/formulas/grow";
import { AllGangs } from "./Gang/AllGangs";
import { Factions, factionExists } from "./Faction/Factions";
import { joinFaction, purchaseAugmentation } from "./Faction/FactionHelpers";
import { netscriptCanGrow, netscriptCanHack, netscriptCanWeaken } from "./Hacking/netscriptCanHack";

import {
  getCostOfNextHacknetNode,
  getCostOfNextHacknetServer,
  hasHacknetServers,
  purchaseHacknet,
  purchaseLevelUpgrade,
  purchaseRamUpgrade,
  purchaseCoreUpgrade,
  purchaseCacheUpgrade,
  purchaseHashUpgrade,
  updateHashManagerCapacity,
} from "./Hacknet/HacknetHelpers";
import {
  calculateMoneyGainRate,
  calculateLevelUpgradeCost,
  calculateRamUpgradeCost,
  calculateCoreUpgradeCost,
  calculateNodeCost,
} from "./Hacknet/formulas/HacknetNodes";
import {
  calculateHashGainRate as HScalculateHashGainRate,
  calculateLevelUpgradeCost as HScalculateLevelUpgradeCost,
  calculateRamUpgradeCost as HScalculateRamUpgradeCost,
  calculateCoreUpgradeCost as HScalculateCoreUpgradeCost,
  calculateCacheUpgradeCost as HScalculateCacheUpgradeCost,
  calculateServerCost as HScalculateServerCost,
} from "./Hacknet/formulas/HacknetServers";
import { HacknetNodeConstants, HacknetServerConstants } from "./Hacknet/data/Constants";
import { HacknetServer } from "./Hacknet/HacknetServer";
import { CityName } from "./Locations/data/CityNames";
import { LocationName } from "./Locations/data/LocationNames";
import { Terminal } from "./Terminal";
import { calculateSkill, calculateExp } from "./PersonObjects/formulas/skill";

import { Message } from "./Message/Message";
import { Player } from "./Player";
import { Programs } from "./Programs/Programs";
import { Script } from "./Script/Script";
import { findRunningScript, findRunningScriptByPid } from "./Script/ScriptHelpers";
import { isScriptFilename } from "./Script/isScriptFilename";
import { PromptEvent } from "./ui/React/PromptManager";

import { AllServers, AddToAllServers, createUniqueRandomIp } from "./Server/AllServers";
import { RunningScript } from "./Script/RunningScript";
import {
  GetServerByHostname,
  getServer,
  getServerOnNetwork,
  numCycleForGrowth,
  processSingleServerGrowth,
  safetlyCreateUniqueServer,
} from "./Server/ServerHelpers";
import { getPurchaseServerCost, getPurchaseServerLimit, getPurchaseServerMaxRam } from "./Server/ServerPurchases";
import { Server } from "./Server/Server";
import { SpecialServerIps } from "./Server/SpecialServerIps";
import { SourceFileFlags } from "./SourceFile/SourceFileFlags";
import { buyStock, sellStock, shortStock, sellShort } from "./StockMarket/BuyingAndSelling";
import { influenceStockThroughServerHack, influenceStockThroughServerGrow } from "./StockMarket/PlayerInfluencing";
import { StockMarket, SymbolToStockMap, placeOrder, cancelOrder } from "./StockMarket/StockMarket";
import { getBuyTransactionCost, getSellTransactionGain } from "./StockMarket/StockMarketHelpers";
import { OrderTypes } from "./StockMarket/data/OrderTypes";
import { PositionTypes } from "./StockMarket/data/PositionTypes";
import { StockSymbols } from "./StockMarket/data/StockSymbols";
import { getStockMarket4SDataCost, getStockMarket4STixApiCost } from "./StockMarket/StockMarketCosts";
import { isValidFilePath, removeLeadingSlash } from "./Terminal/DirectoryHelpers";
import { TextFile, getTextFile, createTextFile } from "./TextFile";

import { NetscriptPorts, runScriptFromScript, startWorkerScript } from "./NetscriptWorker";
import { killWorkerScript } from "./Netscript/killWorkerScript";
import { workerScripts } from "./Netscript/WorkerScripts";
import { WorkerScript } from "./Netscript/WorkerScript";
import { makeRuntimeRejectMsg, netscriptDelay, resolveNetscriptRequestedThreads } from "./NetscriptEvaluator";
import { Interpreter } from "./ThirdParty/JSInterpreter";
import { Router } from "./ui/GameRoot";

import { numeralWrapper } from "./ui/numeralFormat";
import { is2DArray } from "./utils/helpers/is2DArray";
import { convertTimeMsToTimeElapsedString } from "./utils/StringHelperFunctions";

import { LogBoxEvents } from "./ui/React/LogBoxManager";
import { arrayToString } from "./utils/helpers/arrayToString";
import { isString } from "./utils/helpers/isString";

import { OfficeSpace } from "./Corporation/OfficeSpace";
import { Employee } from "./Corporation/Employee";
import { Product } from "./Corporation/Product";
import { Material } from "./Corporation/Material";
import { Warehouse } from "./Corporation/Warehouse";
import { IIndustry } from "./Corporation/IIndustry";

import { Faction } from "./Faction/Faction";
import { Augmentation } from "./Augmentation/Augmentation";
import { HacknetNode } from "./Hacknet/HacknetNode";

import { CodingContract } from "./CodingContracts";
import { Stock } from "./StockMarket/Stock";
import { BaseServer } from "./Server/BaseServer";
import { INetscriptGang, NetscriptGang } from "./NetscriptFunctions/Gang";
import { INetscriptSleeve, NetscriptSleeve } from "./NetscriptFunctions/Sleeve";
import { INetscriptExtra, NetscriptExtra } from "./NetscriptFunctions/Extra";
import { INetscriptHacknet, NetscriptHacknet } from "./NetscriptFunctions/Hacknet";

import { staneksGift } from "./CotMG/Helper";
import { Fragments, FragmentById } from "./CotMG/Fragment";

const defaultInterpreter = new Interpreter("", () => undefined);

// the acorn interpreter has a bug where it doesn't convert arrays correctly.
// so we have to more or less copy it here.
function toNative(pseudoObj: any): any {
  if (pseudoObj == null) return null;
  if (
    !pseudoObj.hasOwnProperty("properties") ||
    !pseudoObj.hasOwnProperty("getter") ||
    !pseudoObj.hasOwnProperty("setter") ||
    !pseudoObj.hasOwnProperty("proto")
  ) {
    return pseudoObj; // it wasn't a pseudo object anyway.
  }

  let nativeObj: any;
  if (pseudoObj.hasOwnProperty("class") && pseudoObj.class === "Array") {
    nativeObj = [];
    const length = defaultInterpreter.getProperty(pseudoObj, "length");
    for (let i = 0; i < length; i++) {
      if (defaultInterpreter.hasProperty(pseudoObj, i)) {
        nativeObj[i] = toNative(defaultInterpreter.getProperty(pseudoObj, i));
      }
    }
  } else {
    // Object.
    nativeObj = {};
    for (const key in pseudoObj.properties) {
      const val = pseudoObj.properties[key];
      nativeObj[key] = toNative(val);
    }
  }
  return nativeObj;
}

interface NS extends INetscriptExtra {
  [key: string]: any;
  hacknet: INetscriptHacknet;
  gang: INetscriptGang;
  sleeve: INetscriptSleeve;
}

function NetscriptFunctions(workerScript: WorkerScript): NS {
  const updateDynamicRam = function (fnName: string, ramCost: number): void {
    if (workerScript.dynamicLoadedFns[fnName]) {
      return;
    }
    workerScript.dynamicLoadedFns[fnName] = true;

    let threads = workerScript.scriptRef.threads;
    if (typeof threads !== "number") {
      console.warn(`WorkerScript detected NaN for threadcount for ${workerScript.name} on ${workerScript.serverIp}`);
      threads = 1;
    }

    workerScript.dynamicRamUsage += ramCost * threads;
    if (workerScript.dynamicRamUsage > 1.01 * workerScript.ramUsage) {
      throw makeRuntimeRejectMsg(
        workerScript,
        `Dynamic RAM usage calculated to be greater than initial RAM usage on fn: ${fnName}.
        This is probably because you somehow circumvented the static RAM calculation.

        Dynamic RAM Usage: ${numeralWrapper.formatRAM(workerScript.dynamicRamUsage)}
        Static RAM Usage: ${numeralWrapper.formatRAM(workerScript.ramUsage)}

        One of these could be the reason:
        * Using eval() to get a reference to a ns function
        &nbsp;&nbsp;const scan = eval('ns.scan');

        * Using map access to do the same
        &nbsp;&nbsp;const scan = ns['scan'];

        * Saving script in the improper order.
        &nbsp;&nbsp;Increase the cost of an imported script, save it, then run the
        &nbsp;&nbsp;parent. To fix this just re-open & save every script in order
        &nbsp;&nbsp;from most imported to least imported (parent script).

        Sorry :(`,
      );
    }
  };

  /**
   * Gets the Server for a specific hostname/ip, throwing an error
   * if the server doesn't exist.
   * @param {string} ip - Hostname or IP of the server
   * @param {string} callingFnName - Name of calling function. For logging purposes
   * @returns {Server} The specified Server
   */
  const safeGetServer = function (ip: any, callingFnName: any = ""): BaseServer {
    const server = getServer(ip);
    if (server == null) {
      throw makeRuntimeErrorMsg(callingFnName, `Invalid IP/hostname: ${ip}`);
    }
    return server;
  };

  /**
   * Searches for and returns the RunningScript object for the specified script.
   * If the 'fn' argument is not specified, this returns the current RunningScript.
   * @param {string} fn - Filename of script
   * @param {string} ip - Hostname/ip of the server on which the script resides
   * @param {any[]} scriptArgs - Running script's arguments
   * @returns {RunningScript}
   *      Running script identified by the parameters, or null if no such script
   *      exists, or the current running script if the first argument 'fn'
   *      is not specified.
   */
  const getRunningScript = function (fn: any, ip: any, callingFnName: any, scriptArgs: any): RunningScript | null {
    if (typeof callingFnName !== "string" || callingFnName === "") {
      callingFnName = "getRunningScript";
    }

    if (!Array.isArray(scriptArgs)) {
      throw makeRuntimeRejectMsg(
        workerScript,
        `Invalid scriptArgs argument passed into getRunningScript() from ${callingFnName}(). ` +
          `This is probably a bug. Please report to game developer`,
      );
    }

    if (fn != null && typeof fn === "string") {
      // Get Logs of another script
      if (ip == null) {
        ip = workerScript.serverIp;
      }
      const server = safeGetServer(ip, callingFnName);

      return findRunningScript(fn, scriptArgs, server);
    }

    // If no arguments are specified, return the current RunningScript
    return workerScript.scriptRef;
  };

  const getRunningScriptByPid = function (pid: any, callingFnName: any): RunningScript | null {
    if (typeof callingFnName !== "string" || callingFnName === "") {
      callingFnName = "getRunningScriptgetRunningScriptByPid";
    }

    for (const name of Object.keys(AllServers)) {
      const server = AllServers[name];
      const runningScript = findRunningScriptByPid(pid, server);
      if (runningScript) return runningScript;
    }
    return null;
  };

  /**
   * Helper function for getting the error log message when the user specifies
   * a nonexistent running script
   * @param {string} fn - Filename of script
   * @param {string} ip - Hostname/ip of the server on which the script resides
   * @param {any[]} scriptArgs - Running script's arguments
   * @returns {string} Error message to print to logs
   */
  const getCannotFindRunningScriptErrorMessage = function (fn: any, ip: any, scriptArgs: any): string {
    if (!Array.isArray(scriptArgs)) {
      scriptArgs = [];
    }

    return `Cannot find running script ${fn} on server ${ip} with args: ${arrayToString(scriptArgs)}`;
  };

  /**
   * Checks if the player has TIX API access. Throws an error if the player does not
   */
  const checkTixApiAccess = function (callingFn: any = ""): void {
    if (!Player.hasWseAccount) {
      throw makeRuntimeErrorMsg(callingFn, `You don't have WSE Access! Cannot use ${callingFn}()`);
    }
    if (!Player.hasTixApiAccess) {
      throw makeRuntimeErrorMsg(callingFn, `You don't have TIX API Access! Cannot use ${callingFn}()`);
    }
  };

  /**
   * Gets a stock, given its symbol. Throws an error if the symbol is invalid
   * @param {string} symbol - Stock's symbol
   * @returns {Stock} stock object
   */
  const getStockFromSymbol = function (symbol: any, callingFn: any = ""): Stock {
    const stock = SymbolToStockMap[symbol];
    if (stock == null) {
      throw makeRuntimeErrorMsg(callingFn, `Invalid stock symbol: '${symbol}'`);
    }

    return stock;
  };

  /**
   * Used to fail a function if the function's target is a Hacknet Server.
   * This is used for functions that should run on normal Servers, but not Hacknet Servers
   * @param {Server} server - Target server
   * @param {string} callingFn - Name of calling function. For logging purposes
   * @returns {boolean} True if the server is a Hacknet Server, false otherwise
   */
  const failOnHacknetServer = function (server: any, callingFn: any = ""): boolean {
    if (server instanceof HacknetServer) {
      workerScript.log(callingFn, `Does not work on Hacknet Servers`);
      return true;
    } else {
      return false;
    }
  };

  const makeRuntimeErrorMsg = function (caller: string, msg: string): string {
    const errstack = new Error().stack;
    if (errstack === undefined) throw new Error("how did we not throw an error?");
    const stack = errstack.split("\n").slice(1);
    const scripts = workerScript.getServer().scripts;
    const userstack = [];
    for (const stackline of stack) {
      let filename;
      for (const script of scripts) {
        if (script.url && stackline.includes(script.url)) {
          filename = script.filename;
        }
        for (const dependency of script.dependencies) {
          if (stackline.includes(dependency.url)) {
            filename = dependency.filename;
          }
        }
      }
      if (!filename) continue;

      interface ILine {
        line: string;
        func: string;
      }

      function parseChromeStackline(line: string): ILine | null {
        const lineRe = /.*:(\d+):\d+.*/;
        const funcRe = /.*at (.+) \(.*/;

        const lineMatch = line.match(lineRe);
        const funcMatch = line.match(funcRe);
        if (lineMatch && funcMatch) {
          return { line: lineMatch[1], func: funcMatch[1] };
        }
        return null;
      }
      let call = { line: "-1", func: "unknown" };
      const chromeCall = parseChromeStackline(stackline);
      if (chromeCall) {
        call = chromeCall;
      }

      function parseFirefoxStackline(line: string): ILine | null {
        const lineRe = /.*:(\d+):\d+$/;
        const lineMatch = line.match(lineRe);

        const lio = line.lastIndexOf("@");

        if (lineMatch && lio !== -1) {
          return { line: lineMatch[1], func: line.slice(0, lio) };
        }
        return null;
      }

      const firefoxCall = parseFirefoxStackline(stackline);
      if (firefoxCall) {
        call = firefoxCall;
      }

      userstack.push(`${filename}:L${call.line}@${call.func}`);
    }

    workerScript.log(caller, msg);
    let rejectMsg = `${caller}: ${msg}`;
    if (userstack.length !== 0) rejectMsg += `<br><br>Stack:<br>${userstack.join("<br>")}`;
    return makeRuntimeRejectMsg(workerScript, rejectMsg);
  };

  const checkFormulasAccess = function (func: any, n: any): void {
    if ((SourceFileFlags[5] < 1 && Player.bitNodeN !== 5) || (SourceFileFlags[n] < 1 && Player.bitNodeN !== n)) {
      let extra = "";
      if (n !== 5) {
        extra = ` and Source-File ${n}-1`;
      }
      throw makeRuntimeErrorMsg(`formulas.${func}`, `Requires Source-File 5-1${extra} to run.`);
    }
  };

  const checkSingularityAccess = function (func: any, n: any): void {
    if (Player.bitNodeN !== 4) {
      if (SourceFileFlags[4] < n) {
        throw makeRuntimeErrorMsg(func, `This singularity function requires Source-File 4-${n} to run.`);
      }
    }
  };

  const checkBladeburnerAccess = function (func: any, skipjoined: any = false): void {
    const bladeburner = Player.bladeburner;
    if (bladeburner === null) throw new Error("Must have joined bladeburner");
    const apiAccess =
      Player.bitNodeN === 7 ||
      Player.sourceFiles.some((a) => {
        return a.n === 7;
      });
    if (!apiAccess) {
      const apiDenied = `You do not currently have access to the Bladeburner API. You must either be in BitNode-7 or have Source-File 7.`;
      throw makeRuntimeErrorMsg(`bladeburner.${func}`, apiDenied);
    }
    if (!skipjoined) {
      const bladeburnerAccess = bladeburner instanceof Bladeburner;
      if (!bladeburnerAccess) {
        const bladeburnerDenied = `You must be a member of the Bladeburner division to use this API.`;
        throw makeRuntimeErrorMsg(`bladeburner.${func}`, bladeburnerDenied);
      }
    }
  };

  const checkBladeburnerCity = function (func: any, city: any): void {
    const bladeburner = Player.bladeburner;
    if (bladeburner === null) throw new Error("Must have joined bladeburner");
    if (!bladeburner.cities.hasOwnProperty(city)) {
      throw makeRuntimeErrorMsg(`bladeburner.${func}`, `Invalid city: ${city}`);
    }
  };

  const getCodingContract = function (func: any, ip: any, fn: any): CodingContract {
    const server = safeGetServer(ip, func);
    const contract = server.getContract(fn);
    if (contract == null) {
      throw makeRuntimeErrorMsg(`codingcontract.${func}`, `Cannot find contract '${fn}' on server '${ip}'`);
    }

    return contract;
  };

<<<<<<< HEAD
  const checkStanekAPIAccess = function (func: string): void {
    if (Player.bitNodeN !== 13 && !SourceFileFlags[13]) {
      throw makeRuntimeErrorMsg(
        `stanek.${func}`,
        "You do not currently have access to the Stanek API. This is either because you are not in BitNode-13 or because you do not have Source-File 13",
      );
    }
  };

  const checkGangApiAccess = function (func: any): void {
    const gang = Player.gang;
    if (gang === null) throw new Error("Must have joined gang");
    const hasAccess = gang instanceof Gang;
    if (!hasAccess) {
      throw makeRuntimeErrorMsg(`gang.${func}`, `You do not currently have a Gang`);
    }
  };

  const getGangMember = function (func: any, name: any): GangMember {
    const gang = Player.gang;
    if (gang === null) throw new Error("Must have joined gang");
    for (const member of gang.members) if (member.name === name) return member;
    throw makeRuntimeErrorMsg(`gang.${func}`, `Invalid gang member: '${name}'`);
  };

  const getGangTask = function (func: any, name: any): GangMemberTask {
    const task = GangMemberTasks[name];
    if (!task) {
      throw makeRuntimeErrorMsg(`gang.${func}`, `Invalid task: '${name}'`);
    }

    return task;
  };

=======
>>>>>>> bb0bdb77
  const getBladeburnerActionObject = function (func: any, type: any, name: any): any {
    const bladeburner = Player.bladeburner;
    if (bladeburner === null) throw new Error("Must have joined bladeburner");
    const actionId = bladeburner.getActionIdFromTypeAndName(type, name);
    if (!actionId) {
      throw makeRuntimeErrorMsg(`bladeburner.${func}`, `Invalid action type='${type}', name='${name}'`);
    }
    const actionObj = bladeburner.getActionObject(actionId);
    if (!actionObj) {
      throw makeRuntimeErrorMsg(`bladeburner.${func}`, `Invalid action type='${type}', name='${name}'`);
    }

    return actionObj;
  };

  const getCompany = function (func: any, name: any): Company {
    const company = Companies[name];
    if (company == null || !(company instanceof Company)) {
      throw makeRuntimeErrorMsg(func, `Invalid company name: '${name}'`);
    }
    return company;
  };

  const getFaction = function (func: any, name: any): Faction {
    if (!factionExists(name)) {
      throw makeRuntimeErrorMsg(func, `Invalid faction name: '${name}`);
    }

    return Factions[name];
  };

  const getAugmentation = function (func: any, name: any): Augmentation {
    if (!augmentationExists(name)) {
      throw makeRuntimeErrorMsg(func, `Invalid augmentation: '${name}'`);
    }

    return Augmentations[name];
  };

  function getDivision(divisionName: any): IIndustry {
    const corporation = Player.corporation;
    if (corporation === null) throw new Error("cannot be called without a corporation");
    const division = corporation.divisions.find((div) => div.name === divisionName);
    if (division === undefined) throw new Error(`No division named '${divisionName}'`);
    return division;
  }

  function getOffice(divisionName: any, cityName: any): OfficeSpace {
    const division = getDivision(divisionName);
    if (!(cityName in division.offices)) throw new Error(`Invalid city name '${cityName}'`);
    const office = division.offices[cityName];
    if (office === 0) throw new Error(`${division.name} has not expanded to '${cityName}'`);
    return office;
  }

  function getWarehouse(divisionName: any, cityName: any): Warehouse {
    const division = getDivision(divisionName);
    if (!(cityName in division.warehouses)) throw new Error(`Invalid city name '${cityName}'`);
    const warehouse = division.warehouses[cityName];
    if (warehouse === 0) throw new Error(`${division.name} has not expanded to '${cityName}'`);
    return warehouse;
  }

  function getMaterial(divisionName: any, cityName: any, materialName: any): Material {
    const warehouse = getWarehouse(divisionName, cityName);
    const material = warehouse.materials[materialName];
    if (material === undefined) throw new Error(`Invalid material name: '${materialName}'`);
    return material;
  }

  function getProduct(divisionName: any, productName: any): Product {
    const division = getDivision(divisionName);
    const product = division.products[productName];
    if (product === undefined) throw new Error(`Invalid product name: '${productName}'`);
    return product;
  }

  function getEmployee(divisionName: any, cityName: any, employeeName: any): Employee {
    const office = getOffice(divisionName, cityName);
    const employee = office.employees.find((e) => e.name === employeeName);
    if (employee === undefined) throw new Error(`Invalid employee name: '${employeeName}'`);
    return employee;
  }

  const runAfterReset = function (cbScript = null): void {
    //Run a script after reset
    if (cbScript && isString(cbScript)) {
      const home = Player.getHomeComputer();
      for (const script of home.scripts) {
        if (script.filename === cbScript) {
          const ramUsage = script.ramUsage;
          const ramAvailable = home.maxRam - home.ramUsed;
          if (ramUsage > ramAvailable) {
            return; // Not enough RAM
          }
          const runningScriptObj = new RunningScript(script, []); // No args
          runningScriptObj.threads = 1; // Only 1 thread
          startWorkerScript(runningScriptObj, home);
        }
      }
    }
  };

  const hack = function (ip: any, manual: any, { threads: requestedThreads, stock }: any = {}): Promise<number> {
    if (ip === undefined) {
      throw makeRuntimeErrorMsg("hack", "Takes 1 argument.");
    }
    const threads = resolveNetscriptRequestedThreads(workerScript, "hack", requestedThreads);
    const server = getServer(ip);
    if (!(server instanceof Server)) {
      throw makeRuntimeErrorMsg("hack", `Invalid IP/hostname: ${ip}.`);
    }

    if (server == null) {
      throw makeRuntimeErrorMsg("hack", `Invalid IP/hostname: ${ip}.`);
    }

    // Calculate the hacking time
    const hackingTime = calculateHackingTime(server, Player); // This is in seconds

    // No root access or skill level too low
    const canHack = netscriptCanHack(server, Player);
    if (!canHack.res) {
      throw makeRuntimeErrorMsg("hack", canHack.msg || "");
    }

    workerScript.log(
      "hack",
      `Executing ${ip} in ${convertTimeMsToTimeElapsedString(
        hackingTime * 1000,
        true,
      )} (t=${numeralWrapper.formatThreads(threads)})`,
    );

    return netscriptDelay(hackingTime * 1000, workerScript).then(function () {
      if (workerScript.env.stopFlag) {
        return Promise.reject(workerScript);
      }
      const hackChance = calculateHackingChance(server, Player);
      const rand = Math.random();
      let expGainedOnSuccess = calculateHackingExpGain(server, Player) * threads;
      const expGainedOnFailure = expGainedOnSuccess / 4;
      if (rand < hackChance) {
        // Success!
        const percentHacked = calculatePercentMoneyHacked(server, Player);
        let maxThreadNeeded = Math.ceil((1 / percentHacked) * (server.moneyAvailable / server.moneyMax));
        if (isNaN(maxThreadNeeded)) {
          // Server has a 'max money' of 0 (probably). We'll set this to an arbitrarily large value
          maxThreadNeeded = 1e6;
        }

        let moneyDrained = Math.floor(server.moneyAvailable * percentHacked) * threads;

        // Over-the-top safety checks
        if (moneyDrained <= 0) {
          moneyDrained = 0;
          expGainedOnSuccess = expGainedOnFailure;
        }
        if (moneyDrained > server.moneyAvailable) {
          moneyDrained = server.moneyAvailable;
        }
        server.moneyAvailable -= moneyDrained;
        if (server.moneyAvailable < 0) {
          server.moneyAvailable = 0;
        }

        const moneyGained = moneyDrained * BitNodeMultipliers.ScriptHackMoneyGain;

        Player.gainMoney(moneyGained);
        workerScript.scriptRef.onlineMoneyMade += moneyGained;
        Player.scriptProdSinceLastAug += moneyGained;
        Player.recordMoneySource(moneyGained, "hacking");
        workerScript.scriptRef.recordHack(server.ip, moneyGained, threads);
        Player.gainHackingExp(expGainedOnSuccess);
        workerScript.scriptRef.onlineExpGained += expGainedOnSuccess;
        workerScript.log(
          "hack",
          `Successfully hacked '${server.hostname}' for ${numeralWrapper.formatMoney(
            moneyGained,
          )} and ${numeralWrapper.formatExp(expGainedOnSuccess)} exp (t=${numeralWrapper.formatThreads(threads)})`,
        );
        server.fortify(CONSTANTS.ServerFortifyAmount * Math.min(threads, maxThreadNeeded));
        if (stock) {
          influenceStockThroughServerHack(server, moneyGained);
        }
        if (manual) {
          server.backdoorInstalled = true;
        }
        return Promise.resolve(moneyGained);
      } else {
        // Player only gains 25% exp for failure?
        Player.gainHackingExp(expGainedOnFailure);
        workerScript.scriptRef.onlineExpGained += expGainedOnFailure;
        workerScript.log(
          "hack",
          `Failed to hack '${server.hostname}'. Gained ${numeralWrapper.formatExp(
            expGainedOnFailure,
          )} exp (t=${numeralWrapper.formatThreads(threads)})`,
        );
        return Promise.resolve(0);
      }
    });
  };

  const argsToString = function (args: any[]): string {
    let out = "";
    for (let arg of args) {
      arg = toNative(arg);
      if (typeof arg === "object") {
        out += JSON.stringify(arg);
        continue;
      }
      out += `${arg}`;
    }

    return out;
  };

  const helper = {
    updateDynamicRam: updateDynamicRam,
    makeRuntimeErrorMsg: makeRuntimeErrorMsg,
    string: (funcName: string, argName: string, v: any): string => {
      if (typeof v === "string") return v;
      if (typeof v === "number") return v + ""; // cast to string;
      throw makeRuntimeErrorMsg(funcName, `${argName} should be a string`);
    },
    number: (funcName: string, argName: string, v: any): number => {
      if (typeof v === "number") return v;
      if (!isNaN(v) && !isNaN(parseFloat(v))) return parseFloat(v);
      throw makeRuntimeErrorMsg(funcName, `${argName} should be a number`);
    },
    boolean: (v: any): boolean => {
      return !!v; // Just convert it to boolean.
    },
  };

  const gang = NetscriptGang(Player, workerScript, helper);
  const sleeve = NetscriptSleeve(Player, workerScript, helper);
  const extra = NetscriptExtra(Player, workerScript, helper);
  const hacknet = NetscriptHacknet(Player, workerScript, helper);

  const functions = {
    hacknet: hacknet,
    sprintf: sprintf,
    vsprintf: vsprintf,
    scan: function (ip: any = workerScript.serverIp, hostnames: any = true): any {
      updateDynamicRam("scan", getRamCost("scan"));
      const server = getServer(ip);
      if (server == null) {
        throw makeRuntimeErrorMsg("scan", `Invalid IP/hostname: ${ip}.`);
      }
      const out = [];
      for (let i = 0; i < server.serversOnNetwork.length; i++) {
        let entry;
        const s = getServerOnNetwork(server, i);
        if (s === null) continue;
        if (hostnames) {
          entry = s.hostname;
        } else {
          entry = s.ip;
        }
        if (entry == null) {
          continue;
        }
        out.push(entry);
      }
      workerScript.log("scan", `returned ${server.serversOnNetwork.length} connections for ${server.hostname}`);
      return out;
    },
    hack: function (ip: any, { threads: requestedThreads, stock }: any = {}): any {
      updateDynamicRam("hack", getRamCost("hack"));
      return hack(ip, false, { threads: requestedThreads, stock: stock });
    },
    hackAnalyzeThreads: function (ip: any, hackAmount: any): any {
      updateDynamicRam("hackAnalyzeThreads", getRamCost("hackAnalyzeThreads"));

      // Check argument validity
      const server = safeGetServer(ip, "hackAnalyzeThreads");
      if (!(server instanceof Server)) {
        workerScript.log("hackAnalyzeThreads", "Cannot be executed on this server.");
        return -1;
      }
      if (isNaN(hackAmount)) {
        throw makeRuntimeErrorMsg(
          "hackAnalyzeThreads",
          `Invalid growth argument passed into hackAnalyzeThreads: ${hackAmount}. Must be numeric.`,
        );
      }

      if (hackAmount < 0 || hackAmount > server.moneyAvailable) {
        return -1;
      }

      const percentHacked = calculatePercentMoneyHacked(server, Player);

      return hackAmount / Math.floor(server.moneyAvailable * percentHacked);
    },
    hackAnalyzePercent: function (ip: any): any {
      updateDynamicRam("hackAnalyzePercent", getRamCost("hackAnalyzePercent"));

      const server = safeGetServer(ip, "hackAnalyzePercent");
      if (!(server instanceof Server)) {
        workerScript.log("hackAnalyzePercent", "Cannot be executed on this server.");
        return false;
      }

      return calculatePercentMoneyHacked(server, Player) * 100;
    },
    hackChance: function (ip: any): any {
      updateDynamicRam("hackChance", getRamCost("hackChance"));

      const server = safeGetServer(ip, "hackChance");
      if (!(server instanceof Server)) {
        workerScript.log("hackChance", "Cannot be executed on this server.");
        return false;
      }

      return calculateHackingChance(server, Player);
    },
    sleep: function (time: any): any {
      if (time === undefined) {
        throw makeRuntimeErrorMsg("sleep", "Takes 1 argument.");
      }
      workerScript.log("sleep", `Sleeping for ${time} milliseconds`);
      return netscriptDelay(time, workerScript).then(function () {
        return Promise.resolve(true);
      });
    },
    grow: function (ip: any, { threads: requestedThreads, stock }: any = {}): any {
      updateDynamicRam("grow", getRamCost("grow"));
      const threads = resolveNetscriptRequestedThreads(workerScript, "grow", requestedThreads);
      if (ip === undefined) {
        throw makeRuntimeErrorMsg("grow", "Takes 1 argument.");
      }
      const server = getServer(ip);
      if (!(server instanceof Server)) {
        workerScript.log("grow", "Cannot be executed on this server.");
        return false;
      }
      if (server == null) {
        throw makeRuntimeErrorMsg("grow", `Invalid IP/hostname: ${ip}.`);
      }

      const host = getServer(workerScript.serverIp);
      if (!(host instanceof Server)) {
        workerScript.log("grow", "Cannot be executed on this server.");
        return false;
      }

      // No root access or skill level too low
      const canHack = netscriptCanGrow(server);
      if (!canHack.res) {
        throw makeRuntimeErrorMsg("grow", canHack.msg || "");
      }

      const growTime = calculateGrowTime(server, Player);
      workerScript.log(
        "grow",
        `Executing on '${server.hostname}' in ${convertTimeMsToTimeElapsedString(
          growTime * 1000,
          true,
        )} (t=${numeralWrapper.formatThreads(threads)}).`,
      );
      return netscriptDelay(growTime * 1000, workerScript).then(function () {
        if (workerScript.env.stopFlag) {
          return Promise.reject(workerScript);
        }
        const moneyBefore = server.moneyAvailable <= 0 ? 1 : server.moneyAvailable;
        processSingleServerGrowth(server, threads, Player, host.cpuCores);
        const moneyAfter = server.moneyAvailable;
        workerScript.scriptRef.recordGrow(server.ip, threads);
        const expGain = calculateHackingExpGain(server, Player) * threads;
        const logGrowPercent = moneyAfter / moneyBefore - 1;
        workerScript.log(
          "grow",
          `Available money on '${server.hostname}' grown by ${numeralWrapper.formatPercentage(
            logGrowPercent,
            6,
          )}. Gained ${numeralWrapper.formatExp(expGain)} hacking exp (t=${numeralWrapper.formatThreads(threads)}).`,
        );
        workerScript.scriptRef.onlineExpGained += expGain;
        Player.gainHackingExp(expGain);
        if (stock) {
          influenceStockThroughServerGrow(server, moneyAfter - moneyBefore);
        }
        return Promise.resolve(moneyAfter / moneyBefore);
      });
    },
    growthAnalyze: function (ip: any, growth: any): any {
      updateDynamicRam("growthAnalyze", getRamCost("growthAnalyze"));

      // Check argument validity
      const server = safeGetServer(ip, "growthAnalyze");
      if (!(server instanceof Server)) {
        workerScript.log("growthAnalyze", "Cannot be executed on this server.");
        return false;
      }
      if (typeof growth !== "number" || isNaN(growth) || growth < 1 || !isFinite(growth)) {
        throw makeRuntimeErrorMsg("growthAnalyze", `Invalid argument: growth must be numeric and >= 1, is ${growth}.`);
      }

      return numCycleForGrowth(server, Number(growth), Player, server.cpuCores);
    },
    weaken: function (ip: any, { threads: requestedThreads }: any = {}): any {
      updateDynamicRam("weaken", getRamCost("weaken"));
      const threads = resolveNetscriptRequestedThreads(workerScript, "weaken", requestedThreads);
      if (ip === undefined) {
        throw makeRuntimeErrorMsg("weaken", "Takes 1 argument.");
      }
      const server = getServer(ip);
      if (!(server instanceof Server)) {
        workerScript.log("weaken", "Cannot be executed on this server.");
        return false;
      }
      if (server == null) {
        throw makeRuntimeErrorMsg("weaken", `Invalid IP/hostname: ${ip}`);
      }

      // No root access or skill level too low
      const canHack = netscriptCanWeaken(server);
      if (!canHack.res) {
        throw makeRuntimeErrorMsg("weaken", canHack.msg || "");
      }

      const weakenTime = calculateWeakenTime(server, Player);
      workerScript.log(
        "weaken",
        `Executing on '${server.hostname}' in ${convertTimeMsToTimeElapsedString(
          weakenTime * 1000,
          true,
        )} (t=${numeralWrapper.formatThreads(threads)})`,
      );
      return netscriptDelay(weakenTime * 1000, workerScript).then(function () {
        if (workerScript.env.stopFlag) return Promise.reject(workerScript);
        const host = getServer(workerScript.serverIp);
        if (host === null) {
          workerScript.log("weaken", "Server is null, did it die?");
          return Promise.resolve(0);
        }
        const coreBonus = 1 + (host.cpuCores - 1) / 16;
        server.weaken(CONSTANTS.ServerWeakenAmount * threads * coreBonus);
        workerScript.scriptRef.recordWeaken(server.ip, threads);
        const expGain = calculateHackingExpGain(server, Player) * threads;
        workerScript.log(
          "weaken",
          `'${server.hostname}' security level weakened to ${server.hackDifficulty}. Gained ${numeralWrapper.formatExp(
            expGain,
          )} hacking exp (t=${numeralWrapper.formatThreads(threads)})`,
        );
        workerScript.scriptRef.onlineExpGained += expGain;
        Player.gainHackingExp(expGain);
        return Promise.resolve(CONSTANTS.ServerWeakenAmount * threads);
      });
    },
    print: function (...args: any[]): void {
      if (args.length === 0) {
        throw makeRuntimeErrorMsg("print", "Takes at least 1 argument.");
      }
      workerScript.print(argsToString(args));
    },
    tprint: function (...args: any[]): void {
      if (args.length === 0) {
        throw makeRuntimeErrorMsg("tprint", "Takes at least 1 argument.");
      }
      Terminal.print(`${workerScript.scriptRef.filename}: ${argsToString(args)}`);
    },
    tprintf: function (format: any, ...args: any): any {
      Terminal.print(vsprintf(format, args));
    },
    clearLog: function (): any {
      workerScript.scriptRef.clearLog();
    },
    disableLog: function (fn: any): any {
      if (fn === "ALL") {
        for (fn in possibleLogs) {
          workerScript.disableLogs[fn] = true;
        }
        workerScript.log("disableLog", `Disabled logging for all functions`);
      } else if (possibleLogs[fn] === undefined) {
        throw makeRuntimeErrorMsg("disableLog", `Invalid argument: ${fn}.`);
      } else {
        workerScript.disableLogs[fn] = true;
        workerScript.log("disableLog", `Disabled logging for ${fn}`);
      }
    },
    enableLog: function (fn: any): any {
      if (possibleLogs[fn] === undefined) {
        throw makeRuntimeErrorMsg("enableLog", `Invalid argument: ${fn}.`);
      }
      delete workerScript.disableLogs[fn];
      workerScript.log("enableLog", `Enabled logging for ${fn}`);
    },
    isLogEnabled: function (fn: any): any {
      if (possibleLogs[fn] === undefined) {
        throw makeRuntimeErrorMsg("isLogEnabled", `Invalid argument: ${fn}.`);
      }
      return workerScript.disableLogs[fn] ? false : true;
    },
    getScriptLogs: function (fn: any, ip: any, ...scriptArgs: any): any {
      const runningScriptObj = getRunningScript(fn, ip, "getScriptLogs", scriptArgs);
      if (runningScriptObj == null) {
        workerScript.log("getScriptLogs", getCannotFindRunningScriptErrorMessage(fn, ip, scriptArgs));
        return "";
      }

      return runningScriptObj.logs.slice();
    },
    tail: function (fn: any, ip: any = workerScript.serverIp, ...scriptArgs: any): any {
      let runningScriptObj;
      if (arguments.length === 0) {
        runningScriptObj = workerScript.scriptRef;
      } else if (typeof fn === "number") {
        runningScriptObj = getRunningScriptByPid(fn, "tail");
      } else {
        runningScriptObj = getRunningScript(fn, ip, "tail", scriptArgs);
      }
      if (runningScriptObj == null) {
        workerScript.log("tail", getCannotFindRunningScriptErrorMessage(fn, ip, scriptArgs));
        return;
      }

      LogBoxEvents.emit(runningScriptObj);
    },
    nuke: function (ip: any): any {
      updateDynamicRam("nuke", getRamCost("nuke"));
      if (ip === undefined) {
        throw makeRuntimeErrorMsg("nuke", "Takes 1 argument.");
      }
      const server = getServer(ip);
      if (!(server instanceof Server)) {
        workerScript.log("nuke", "Cannot be executed on this server.");
        return false;
      }
      if (server == null) {
        throw makeRuntimeErrorMsg("nuke", `Invalid IP/hostname: ${ip}.`);
      }
      if (!Player.hasProgram(Programs.NukeProgram.name)) {
        throw makeRuntimeErrorMsg("nuke", "You do not have the NUKE.exe virus!");
      }
      if (server.openPortCount < server.numOpenPortsRequired) {
        throw makeRuntimeErrorMsg("nuke", "Not enough ports opened to use NUKE.exe virus.");
      }
      if (server.hasAdminRights) {
        workerScript.log("nuke", `Already have root access to '${server.hostname}'.`);
      } else {
        server.hasAdminRights = true;
        workerScript.log("nuke", `Executed NUKE.exe virus on '${server.hostname}' to gain root access.`);
      }
      return true;
    },
    brutessh: function (ip: any): any {
      updateDynamicRam("brutessh", getRamCost("brutessh"));
      if (ip === undefined) {
        throw makeRuntimeErrorMsg("brutessh", "Takes 1 argument.");
      }
      const server = getServer(ip);
      if (!(server instanceof Server)) {
        workerScript.log("brutessh", "Cannot be executed on this server.");
        return false;
      }
      if (server == null) {
        throw makeRuntimeErrorMsg("brutessh", `Invalid IP/hostname: ${ip}.`);
      }
      if (!Player.hasProgram(Programs.BruteSSHProgram.name)) {
        throw makeRuntimeErrorMsg("brutessh", "You do not have the BruteSSH.exe program!");
      }
      if (!server.sshPortOpen) {
        workerScript.log("brutessh", `Executed BruteSSH.exe on '${server.hostname}' to open SSH port (22).`);
        server.sshPortOpen = true;
        ++server.openPortCount;
      } else {
        workerScript.log("brutessh", `SSH Port (22) already opened on '${server.hostname}'.`);
      }
      return true;
    },
    ftpcrack: function (ip: any): any {
      updateDynamicRam("ftpcrack", getRamCost("ftpcrack"));
      if (ip === undefined) {
        throw makeRuntimeErrorMsg("ftpcrack", "Takes 1 argument.");
      }
      const server = getServer(ip);
      if (!(server instanceof Server)) {
        workerScript.log("ftpcrack", "Cannot be executed on this server.");
        return false;
      }
      if (server == null) {
        throw makeRuntimeErrorMsg("ftpcrack", `Invalid IP/hostname: ${ip}.`);
      }
      if (!Player.hasProgram(Programs.FTPCrackProgram.name)) {
        throw makeRuntimeErrorMsg("ftpcrack", "You do not have the FTPCrack.exe program!");
      }
      if (!server.ftpPortOpen) {
        workerScript.log("ftpcrack", `Executed FTPCrack.exe on '${server.hostname}' to open FTP port (21).`);
        server.ftpPortOpen = true;
        ++server.openPortCount;
      } else {
        workerScript.log("ftpcrack", `FTP Port (21) already opened on '${server.hostname}'.`);
      }
      return true;
    },
    relaysmtp: function (ip: any): any {
      updateDynamicRam("relaysmtp", getRamCost("relaysmtp"));
      if (ip === undefined) {
        throw makeRuntimeErrorMsg("relaysmtp", "Takes 1 argument.");
      }
      const server = getServer(ip);
      if (!(server instanceof Server)) {
        workerScript.log("relaysmtp", "Cannot be executed on this server.");
        return false;
      }
      if (server == null) {
        throw makeRuntimeErrorMsg("relaysmtp", `Invalid IP/hostname: ${ip}.`);
      }
      if (!Player.hasProgram(Programs.RelaySMTPProgram.name)) {
        throw makeRuntimeErrorMsg("relaysmtp", "You do not have the relaySMTP.exe program!");
      }
      if (!server.smtpPortOpen) {
        workerScript.log("relaysmtp", `Executed relaySMTP.exe on '${server.hostname}' to open SMTP port (25).`);
        server.smtpPortOpen = true;
        ++server.openPortCount;
      } else {
        workerScript.log("relaysmtp", `SMTP Port (25) already opened on '${server.hostname}'.`);
      }
      return true;
    },
    httpworm: function (ip: any): any {
      updateDynamicRam("httpworm", getRamCost("httpworm"));
      if (ip === undefined) {
        throw makeRuntimeErrorMsg("httpworm", "Takes 1 argument");
      }
      const server = getServer(ip);
      if (!(server instanceof Server)) {
        workerScript.log("httpworm", "Cannot be executed on this server.");
        return false;
      }
      if (server == null) {
        throw makeRuntimeErrorMsg("httpworm", `Invalid IP/hostname: ${ip}`);
      }
      if (!Player.hasProgram(Programs.HTTPWormProgram.name)) {
        throw makeRuntimeErrorMsg("httpworm", "You do not have the HTTPWorm.exe program!");
      }
      if (!server.httpPortOpen) {
        workerScript.log("httpworm", `Executed HTTPWorm.exe on '${server.hostname}' to open HTTP port (80).`);
        server.httpPortOpen = true;
        ++server.openPortCount;
      } else {
        workerScript.log("httpworm", `HTTP Port (80) already opened on '${server.hostname}'.`);
      }
      return true;
    },
    sqlinject: function (ip: any): any {
      updateDynamicRam("sqlinject", getRamCost("sqlinject"));
      if (ip === undefined) {
        throw makeRuntimeErrorMsg("sqlinject", "Takes 1 argument.");
      }
      const server = getServer(ip);
      if (!(server instanceof Server)) {
        workerScript.log("sqlinject", "Cannot be executed on this server.");
        return false;
      }
      if (server == null) {
        throw makeRuntimeErrorMsg("sqlinject", `Invalid IP/hostname: ${ip}`);
      }
      if (!Player.hasProgram(Programs.SQLInjectProgram.name)) {
        throw makeRuntimeErrorMsg("sqlinject", "You do not have the SQLInject.exe program!");
      }
      if (!server.sqlPortOpen) {
        workerScript.log("sqlinject", `Executed SQLInject.exe on '${server.hostname}' to open SQL port (1433).`);
        server.sqlPortOpen = true;
        ++server.openPortCount;
      } else {
        workerScript.log("sqlinject", `SQL Port (1433) already opened on '${server.hostname}'.`);
      }
      return true;
    },
    run: function (scriptname: any, threads: any = 1, ...args: any[]): any {
      updateDynamicRam("run", getRamCost("run"));
      if (scriptname === undefined) {
        throw makeRuntimeErrorMsg("run", "Usage: run(scriptname, [numThreads], [arg1], [arg2]...)");
      }
      if (isNaN(threads) || threads <= 0) {
        throw makeRuntimeErrorMsg("run", `Invalid thread count. Must be numeric and > 0, is ${threads}`);
      }
      const scriptServer = getServer(workerScript.serverIp);
      if (scriptServer == null) {
        throw makeRuntimeErrorMsg("run", "Could not find server. This is a bug. Report to dev.");
      }

      return runScriptFromScript("run", scriptServer, scriptname, args, workerScript, threads);
    },
    exec: function (scriptname: any, ip: any, threads: any = 1, ...args: any[]): any {
      updateDynamicRam("exec", getRamCost("exec"));
      if (scriptname === undefined || ip === undefined) {
        throw makeRuntimeErrorMsg("exec", "Usage: exec(scriptname, server, [numThreads], [arg1], [arg2]...)");
      }
      if (isNaN(threads) || threads <= 0) {
        throw makeRuntimeErrorMsg("exec", `Invalid thread count. Must be numeric and > 0, is ${threads}`);
      }
      const server = getServer(ip);
      if (server == null) {
        throw makeRuntimeErrorMsg("exec", `Invalid IP/hostname: ${ip}`);
      }
      return runScriptFromScript("exec", server, scriptname, args, workerScript, threads);
    },
    spawn: function (scriptname: any, threads: any, ...args: any[]): any {
      updateDynamicRam("spawn", getRamCost("spawn"));
      if (!scriptname || !threads) {
        throw makeRuntimeErrorMsg("spawn", "Usage: spawn(scriptname, threads)");
      }

      const spawnDelay = 10;
      setTimeout(() => {
        if (isNaN(threads) || threads <= 0) {
          throw makeRuntimeErrorMsg("spawn", `Invalid thread count. Must be numeric and > 0, is ${threads}`);
        }
        const scriptServer = getServer(workerScript.serverIp);
        if (scriptServer == null) {
          throw makeRuntimeErrorMsg("spawn", "Could not find server. This is a bug. Report to dev");
        }

        return runScriptFromScript("spawn", scriptServer, scriptname, args, workerScript, threads);
      }, spawnDelay * 1e3);

      workerScript.log("spawn", `Will execute '${scriptname}' in ${spawnDelay} seconds`);

      workerScript.running = false; // Prevent workerScript from "finishing execution naturally"
      if (killWorkerScript(workerScript)) {
        workerScript.log("spawn", "Exiting...");
      }
    },
    kill: function (filename: any, ip: any, ...scriptArgs: any): any {
      updateDynamicRam("kill", getRamCost("kill"));

      let res;
      const killByPid = typeof filename === "number";
      if (killByPid) {
        // Kill by pid
        res = killWorkerScript(filename);
      } else {
        // Kill by filename/ip
        if (filename === undefined || ip === undefined) {
          throw makeRuntimeErrorMsg("kill", "Usage: kill(scriptname, server, [arg1], [arg2]...)");
        }

        const server = safeGetServer(ip);
        const runningScriptObj = getRunningScript(filename, ip, "kill", scriptArgs);
        if (runningScriptObj == null) {
          workerScript.log("kill", getCannotFindRunningScriptErrorMessage(filename, ip, scriptArgs));
          return false;
        }

        res = killWorkerScript(runningScriptObj, server.ip);
      }

      if (res) {
        if (killByPid) {
          workerScript.log("kill", `Killing script with PID ${filename}`);
        } else {
          workerScript.log("kill", `Killing '${filename}' on '${ip}' with args: ${arrayToString(scriptArgs)}.`);
        }
        return true;
      } else {
        if (killByPid) {
          workerScript.log("kill", `No script with PID ${filename}`);
        } else {
          workerScript.log("kill", `No such script '${filename}' on '${ip}' with args: ${arrayToString(scriptArgs)}`);
        }
        return false;
      }
    },
    killall: function (ip: any = workerScript.serverIp): any {
      updateDynamicRam("killall", getRamCost("killall"));
      if (ip === undefined) {
        throw makeRuntimeErrorMsg("killall", "Takes 1 argument");
      }
      const server = getServer(ip);
      if (server == null) {
        throw makeRuntimeErrorMsg("killall", `Invalid IP/hostname: ${ip}`);
      }
      const scriptsRunning = server.runningScripts.length > 0;
      for (let i = server.runningScripts.length - 1; i >= 0; --i) {
        killWorkerScript(server.runningScripts[i], server.ip, false);
      }
      WorkerScriptStartStopEventEmitter.emit();
      workerScript.log(
        "killall",
        `Killing all scripts on '${server.hostname}'. May take a few minutes for the scripts to die.`,
      );

      return scriptsRunning;
    },
    exit: function (): any {
      workerScript.running = false; // Prevent workerScript from "finishing execution naturally"
      if (killWorkerScript(workerScript)) {
        workerScript.log("exit", "Exiting...");
      } else {
        workerScript.log("exit", "Failed. This is a bug. Report to dev.");
      }
    },
    scp: function (scriptname: any, ip1: any, ip2: any): any {
      updateDynamicRam("scp", getRamCost("scp"));
      if (arguments.length !== 2 && arguments.length !== 3) {
        throw makeRuntimeErrorMsg("scp", "Takes 2 or 3 arguments");
      }
      if (scriptname && scriptname.constructor === Array) {
        // Recursively call scp on all elements of array
        let res = false;
        scriptname.forEach(function (script) {
          if (NetscriptFunctions(workerScript).scp(script, ip1, ip2)) {
            res = true;
          }
        });
        return res;
      }

      // Invalid file type
      if (!isValidFilePath(scriptname)) {
        throw makeRuntimeErrorMsg("scp", `Invalid filename: '${scriptname}'`);
      }

      // Invalid file name
      if (!scriptname.endsWith(".lit") && !isScriptFilename(scriptname) && !scriptname.endsWith("txt")) {
        throw makeRuntimeErrorMsg("scp", "Only works for .script, .lit, and .txt files");
      }

      let destServer, currServ;

      if (ip2 != null) {
        // 3 Argument version: scriptname, source, destination
        if (scriptname === undefined || ip1 === undefined || ip2 === undefined) {
          throw makeRuntimeErrorMsg("scp", "Takes 2 or 3 arguments");
        }
        destServer = getServer(ip2);
        if (destServer == null) {
          throw makeRuntimeErrorMsg("scp", `Invalid IP/hostname: ${ip2}`);
        }

        currServ = getServer(ip1);
        if (currServ == null) {
          throw makeRuntimeErrorMsg("scp", `Invalid IP/hostname: ${ip1}`);
        }
      } else if (ip1 != null) {
        // 2 Argument version: scriptname, destination
        if (scriptname === undefined || ip1 === undefined) {
          throw makeRuntimeErrorMsg("scp", "Takes 2 or 3 arguments");
        }
        destServer = getServer(ip1);
        if (destServer == null) {
          throw makeRuntimeErrorMsg("scp", `Invalid IP/hostname: ${ip1}`);
        }

        currServ = getServer(workerScript.serverIp);
        if (currServ == null) {
          throw makeRuntimeErrorMsg("scp", "Could not find server ip for this script. This is a bug. Report to dev.");
        }
      } else {
        throw makeRuntimeErrorMsg("scp", "Takes 2 or 3 arguments");
      }

      // Scp for lit files
      if (scriptname.endsWith(".lit")) {
        let found = false;
        for (let i = 0; i < currServ.messages.length; ++i) {
          if (!(currServ.messages[i] instanceof Message) && currServ.messages[i] == scriptname) {
            found = true;
            break;
          }
        }

        if (!found) {
          workerScript.log("scp", `File '${scriptname}' does not exist.`);
          return false;
        }

        for (let i = 0; i < destServer.messages.length; ++i) {
          if (destServer.messages[i] === scriptname) {
            workerScript.log("scp", `File '${scriptname}' copied over to '${destServer.hostname}'.`);
            return true; // Already exists
          }
        }
        destServer.messages.push(scriptname);
        workerScript.log("scp", `File '${scriptname}' copied over to '${destServer.hostname}'.`);
        return true;
      }

      // Scp for text files
      if (scriptname.endsWith(".txt")) {
        let txtFile;
        for (let i = 0; i < currServ.textFiles.length; ++i) {
          if (currServ.textFiles[i].fn === scriptname) {
            txtFile = currServ.textFiles[i];
            break;
          }
        }
        if (txtFile === undefined) {
          workerScript.log("scp", `File '${scriptname}' does not exist.`);
          return false;
        }

        for (let i = 0; i < destServer.textFiles.length; ++i) {
          if (destServer.textFiles[i].fn === scriptname) {
            // Overwrite
            destServer.textFiles[i].text = txtFile.text;
            workerScript.log("scp", `File '${scriptname}' copied over to '${destServer.hostname}'.`);
            return true;
          }
        }
        const newFile = new TextFile(txtFile.fn, txtFile.text);
        destServer.textFiles.push(newFile);
        workerScript.log("scp", `File '${scriptname}' copied over to '${destServer.hostname}'.`);
        return true;
      }

      // Scp for script files
      let sourceScript = null;
      for (let i = 0; i < currServ.scripts.length; ++i) {
        if (scriptname == currServ.scripts[i].filename) {
          sourceScript = currServ.scripts[i];
          break;
        }
      }
      if (sourceScript == null) {
        workerScript.log("scp", `File '${scriptname}' does not exist.`);
        return false;
      }

      // Overwrite script if it already exists
      for (let i = 0; i < destServer.scripts.length; ++i) {
        if (scriptname == destServer.scripts[i].filename) {
          workerScript.log("scp", `WARNING: File '${scriptname}' overwritten on '${destServer.hostname}'`);
          const oldScript = destServer.scripts[i];
          // If it's the exact same file don't actually perform the
          // copy to avoid recompiling uselessly. Players tend to scp
          // liberally.
          if (oldScript.code === sourceScript.code) return true;
          oldScript.code = sourceScript.code;
          oldScript.ramUsage = sourceScript.ramUsage;
          oldScript.markUpdated();
          return true;
        }
      }

      // Create new script if it does not already exist
      const newScript = new Script(scriptname);
      newScript.code = sourceScript.code;
      newScript.ramUsage = sourceScript.ramUsage;
      newScript.server = destServer.ip;
      destServer.scripts.push(newScript);
      workerScript.log("scp", `File '${scriptname}' copied over to '${destServer.hostname}'.`);
      return true;
    },
    ls: function (ip: any, grep: any): any {
      updateDynamicRam("ls", getRamCost("ls"));
      if (ip === undefined) {
        throw makeRuntimeErrorMsg("ls", "Usage: ls(ip/hostname, [grep filter])");
      }
      const server = getServer(ip);
      if (server == null) {
        throw makeRuntimeErrorMsg("ls", `Invalid IP/hostname: ${ip}`);
      }

      // Get the grep filter, if one exists
      let filter = "";
      if (arguments.length >= 2) {
        filter = grep.toString();
      }

      const allFiles = [];
      for (let i = 0; i < server.programs.length; i++) {
        if (filter) {
          if (server.programs[i].includes(filter)) {
            allFiles.push(server.programs[i]);
          }
        } else {
          allFiles.push(server.programs[i]);
        }
      }
      for (let i = 0; i < server.scripts.length; i++) {
        if (filter) {
          if (server.scripts[i].filename.includes(filter)) {
            allFiles.push(server.scripts[i].filename);
          }
        } else {
          allFiles.push(server.scripts[i].filename);
        }
      }
      for (let i = 0; i < server.messages.length; i++) {
        if (filter) {
          const msg = server.messages[i];
          if (msg instanceof Message) {
            if (msg.filename.includes(filter)) {
              allFiles.push(msg.filename);
            }
          } else if (msg.includes(filter)) {
            allFiles.push(msg);
          }
        } else {
          const msg = server.messages[i];
          if (msg instanceof Message) {
            allFiles.push(msg.filename);
          } else {
            allFiles.push(msg);
          }
        }
      }

      for (let i = 0; i < server.textFiles.length; i++) {
        if (filter) {
          if (server.textFiles[i].fn.includes(filter)) {
            allFiles.push(server.textFiles[i].fn);
          }
        } else {
          allFiles.push(server.textFiles[i].fn);
        }
      }

      for (let i = 0; i < server.contracts.length; ++i) {
        if (filter) {
          if (server.contracts[i].fn.includes(filter)) {
            allFiles.push(server.contracts[i].fn);
          }
        } else {
          allFiles.push(server.contracts[i].fn);
        }
      }

      // Sort the files alphabetically then print each
      allFiles.sort();
      return allFiles;
    },
    ps: function (ip: any = workerScript.serverIp): any {
      updateDynamicRam("ps", getRamCost("ps"));
      const server = getServer(ip);
      if (server == null) {
        throw makeRuntimeErrorMsg("ps", `Invalid IP/hostname: ${ip}`);
      }
      const processes = [];
      for (const i in server.runningScripts) {
        const script = server.runningScripts[i];
        processes.push({
          filename: script.filename,
          threads: script.threads,
          args: script.args.slice(),
          pid: script.pid,
        });
      }
      return processes;
    },
    hasRootAccess: function (ip: any): any {
      updateDynamicRam("hasRootAccess", getRamCost("hasRootAccess"));
      if (ip === undefined) {
        throw makeRuntimeErrorMsg("hasRootAccess", "Takes 1 argument");
      }
      const server = getServer(ip);
      if (server == null) {
        throw makeRuntimeErrorMsg("hasRootAccess", `Invalid IP/hostname: ${ip}`);
      }
      return server.hasAdminRights;
    },
    getIp: function (): any {
      updateDynamicRam("getIp", getRamCost("getIp"));
      const scriptServer = getServer(workerScript.serverIp);
      if (scriptServer == null) {
        throw makeRuntimeErrorMsg("getIp", "Could not find server. This is a bug. Report to dev.");
      }
      return scriptServer.ip;
    },
    getHostname: function (): any {
      updateDynamicRam("getHostname", getRamCost("getHostname"));
      const scriptServer = getServer(workerScript.serverIp);
      if (scriptServer == null) {
        throw makeRuntimeErrorMsg("getHostname", "Could not find server. This is a bug. Report to dev.");
      }
      return scriptServer.hostname;
    },
    getHackingLevel: function (): any {
      updateDynamicRam("getHackingLevel", getRamCost("getHackingLevel"));
      Player.updateSkillLevels();
      workerScript.log("getHackingLevel", `returned ${Player.hacking_skill}`);
      return Player.hacking_skill;
    },
    getHackingMultipliers: function (): any {
      updateDynamicRam("getHackingMultipliers", getRamCost("getHackingMultipliers"));
      return {
        chance: Player.hacking_chance_mult,
        speed: Player.hacking_speed_mult,
        money: Player.hacking_money_mult,
        growth: Player.hacking_grow_mult,
      };
    },
    getHacknetMultipliers: function (): any {
      updateDynamicRam("getHacknetMultipliers", getRamCost("getHacknetMultipliers"));
      return {
        production: Player.hacknet_node_money_mult,
        purchaseCost: Player.hacknet_node_purchase_cost_mult,
        ramCost: Player.hacknet_node_ram_cost_mult,
        coreCost: Player.hacknet_node_core_cost_mult,
        levelCost: Player.hacknet_node_level_cost_mult,
      };
    },
    getBitNodeMultipliers: function (): any {
      updateDynamicRam("getBitNodeMultipliers", getRamCost("getBitNodeMultipliers"));
      if (SourceFileFlags[5] <= 0 && Player.bitNodeN !== 5) {
        throw makeRuntimeErrorMsg("getBitNodeMultipliers", "Requires Source-File 5 to run.");
      }
      const copy = Object.assign({}, BitNodeMultipliers);
      return copy;
    },
    getServer: function (ip: any): any {
      updateDynamicRam("getServer", getRamCost("getServer"));
      if (SourceFileFlags[5] <= 0 && Player.bitNodeN !== 5) {
        throw makeRuntimeErrorMsg("getServer", "Requires Source-File 5 to run.");
      }
      const server = safeGetServer(ip, "getServer");
      const copy = Object.assign({}, server);
      // These fields should be hidden.
      copy.contracts = [];
      copy.messages = [];
      copy.runningScripts = [];
      copy.scripts = [];
      copy.textFiles = [];
      copy.programs = [];
      copy.serversOnNetwork = [];
      return copy;
    },
    getServerMoneyAvailable: function (ip: any): any {
      updateDynamicRam("getServerMoneyAvailable", getRamCost("getServerMoneyAvailable"));
      const server = safeGetServer(ip, "getServerMoneyAvailable");
      if (!(server instanceof Server)) {
        workerScript.log("getServerNumPortsRequired", "Cannot be executed on this server.");
        return 0;
      }
      if (failOnHacknetServer(server, "getServerMoneyAvailable")) {
        return 0;
      }
      if (server.hostname == "home") {
        // Return player's money
        workerScript.log(
          "getServerMoneyAvailable",
          `returned player's money: ${numeralWrapper.formatMoney(Player.money.toNumber())}`,
        );
        return Player.money.toNumber();
      }
      workerScript.log(
        "getServerMoneyAvailable",
        `returned ${numeralWrapper.formatMoney(server.moneyAvailable)} for '${server.hostname}'`,
      );
      return server.moneyAvailable;
    },
    getServerSecurityLevel: function (ip: any): any {
      updateDynamicRam("getServerSecurityLevel", getRamCost("getServerSecurityLevel"));
      const server = safeGetServer(ip, "getServerSecurityLevel");
      if (!(server instanceof Server)) {
        workerScript.log("getServerNumPortsRequired", "Cannot be executed on this server.");
        return 1;
      }
      if (failOnHacknetServer(server, "getServerSecurityLevel")) {
        return 1;
      }
      workerScript.log(
        "getServerSecurityLevel",
        `returned ${numeralWrapper.formatServerSecurity(server.hackDifficulty)} for '${server.hostname}'`,
      );
      return server.hackDifficulty;
    },
    getServerBaseSecurityLevel: function (ip: any): any {
      updateDynamicRam("getServerBaseSecurityLevel", getRamCost("getServerBaseSecurityLevel"));
      const server = safeGetServer(ip, "getServerBaseSecurityLevel");
      if (!(server instanceof Server)) {
        workerScript.log("getServerNumPortsRequired", "Cannot be executed on this server.");
        return 1;
      }
      if (failOnHacknetServer(server, "getServerBaseSecurityLevel")) {
        return 1;
      }
      workerScript.log(
        "getServerBaseSecurityLevel",
        `returned ${numeralWrapper.formatServerSecurity(server.baseDifficulty)} for '${server.hostname}'`,
      );
      return server.baseDifficulty;
    },
    getServerMinSecurityLevel: function (ip: any): any {
      updateDynamicRam("getServerMinSecurityLevel", getRamCost("getServerMinSecurityLevel"));
      const server = safeGetServer(ip, "getServerMinSecurityLevel");
      if (!(server instanceof Server)) {
        workerScript.log("getServerNumPortsRequired", "Cannot be executed on this server.");
        return 1;
      }
      if (failOnHacknetServer(server, "getServerMinSecurityLevel")) {
        return 1;
      }
      workerScript.log(
        "getServerMinSecurityLevel",
        `returned ${numeralWrapper.formatServerSecurity(server.minDifficulty)} for ${server.hostname}`,
      );
      return server.minDifficulty;
    },
    getServerRequiredHackingLevel: function (ip: any): any {
      updateDynamicRam("getServerRequiredHackingLevel", getRamCost("getServerRequiredHackingLevel"));
      const server = safeGetServer(ip, "getServerRequiredHackingLevel");
      if (!(server instanceof Server)) {
        workerScript.log("getServerNumPortsRequired", "Cannot be executed on this server.");
        return 1;
      }
      if (failOnHacknetServer(server, "getServerRequiredHackingLevel")) {
        return 1;
      }
      workerScript.log(
        "getServerRequiredHackingLevel",
        `returned ${numeralWrapper.formatSkill(server.requiredHackingSkill)} for '${server.hostname}'`,
      );
      return server.requiredHackingSkill;
    },
    getServerMaxMoney: function (ip: any): any {
      updateDynamicRam("getServerMaxMoney", getRamCost("getServerMaxMoney"));
      const server = safeGetServer(ip, "getServerMaxMoney");
      if (!(server instanceof Server)) {
        workerScript.log("getServerNumPortsRequired", "Cannot be executed on this server.");
        return 0;
      }
      if (failOnHacknetServer(server, "getServerMaxMoney")) {
        return 0;
      }
      workerScript.log(
        "getServerMaxMoney",
        `returned ${numeralWrapper.formatMoney(server.moneyMax)} for '${server.hostname}'`,
      );
      return server.moneyMax;
    },
    getServerGrowth: function (ip: any): any {
      updateDynamicRam("getServerGrowth", getRamCost("getServerGrowth"));
      const server = safeGetServer(ip, "getServerGrowth");
      if (!(server instanceof Server)) {
        workerScript.log("getServerNumPortsRequired", "Cannot be executed on this server.");
        return 1;
      }
      if (failOnHacknetServer(server, "getServerGrowth")) {
        return 1;
      }
      workerScript.log("getServerGrowth", `returned ${server.serverGrowth} for '${server.hostname}'`);
      return server.serverGrowth;
    },
    getServerNumPortsRequired: function (ip: any): any {
      updateDynamicRam("getServerNumPortsRequired", getRamCost("getServerNumPortsRequired"));
      const server = safeGetServer(ip, "getServerNumPortsRequired");
      if (!(server instanceof Server)) {
        workerScript.log("getServerNumPortsRequired", "Cannot be executed on this server.");
        return 5;
      }
      if (failOnHacknetServer(server, "getServerNumPortsRequired")) {
        return 5;
      }
      workerScript.log("getServerNumPortsRequired", `returned ${server.numOpenPortsRequired} for '${server.hostname}'`);
      return server.numOpenPortsRequired;
    },
    getServerRam: function (ip: any): any {
      updateDynamicRam("getServerRam", getRamCost("getServerRam"));
      const server = safeGetServer(ip, "getServerRam");
      workerScript.log(
        "getServerRam",
        `returned [${numeralWrapper.formatRAM(server.maxRam)}, ${numeralWrapper.formatRAM(server.ramUsed)}]`,
      );
      return [server.maxRam, server.ramUsed];
    },
    getServerMaxRam: function (ip: any): any {
      updateDynamicRam("getServerMaxRam", getRamCost("getServerMaxRam"));
      const server = safeGetServer(ip, "getServerMaxRam");
      workerScript.log("getServerMaxRam", `returned ${numeralWrapper.formatRAM(server.maxRam)}`);
      return server.maxRam;
    },
    getServerUsedRam: function (ip: any): any {
      updateDynamicRam("getServerUsedRam", getRamCost("getServerUsedRam"));
      const server = safeGetServer(ip, "getServerUsedRam");
      workerScript.log("getServerUsedRam", `returned ${numeralWrapper.formatRAM(server.ramUsed)}`);
      return server.ramUsed;
    },
    serverExists: function (ip: any): any {
      updateDynamicRam("serverExists", getRamCost("serverExists"));
      return getServer(ip) !== null;
    },
    fileExists: function (filename: any, ip: any = workerScript.serverIp): any {
      updateDynamicRam("fileExists", getRamCost("fileExists"));
      if (filename === undefined) {
        throw makeRuntimeErrorMsg("fileExists", "Usage: fileExists(scriptname, [server])");
      }
      const server = getServer(ip);
      if (server == null) {
        throw makeRuntimeErrorMsg("fileExists", `Invalid IP/hostname: ${ip}`);
      }
      for (let i = 0; i < server.scripts.length; ++i) {
        if (filename == server.scripts[i].filename) {
          return true;
        }
      }
      for (let i = 0; i < server.programs.length; ++i) {
        if (filename.toLowerCase() == server.programs[i].toLowerCase()) {
          return true;
        }
      }
      for (let i = 0; i < server.messages.length; ++i) {
        if (!(server.messages[i] instanceof Message) && filename.toLowerCase() === server.messages[i]) {
          return true;
        }
      }
      const txtFile = getTextFile(filename, server);
      if (txtFile != null) {
        return true;
      }
      return false;
    },
    isRunning: function (fn: any, ip: any = workerScript.serverIp, ...scriptArgs: any): any {
      updateDynamicRam("isRunning", getRamCost("isRunning"));
      if (fn === undefined || ip === undefined) {
        throw makeRuntimeErrorMsg("isRunning", "Usage: isRunning(scriptname, server, [arg1], [arg2]...)");
      }
      if (typeof fn === "number") {
        return getRunningScriptByPid(fn, "isRunning") != null;
      } else {
        return getRunningScript(fn, ip, "isRunning", scriptArgs) != null;
      }
    },
    getStockSymbols: function (): any {
      updateDynamicRam("getStockSymbols", getRamCost("getStockSymbols"));
      checkTixApiAccess("getStockSymbols");
      return Object.values(StockSymbols);
    },
    getStockPrice: function (symbol: any): any {
      updateDynamicRam("getStockPrice", getRamCost("getStockPrice"));
      checkTixApiAccess("getStockPrice");
      const stock = getStockFromSymbol(symbol, "getStockPrice");

      return stock.price;
    },
    getStockAskPrice: function (symbol: any): any {
      updateDynamicRam("getStockAskPrice", getRamCost("getStockAskPrice"));
      checkTixApiAccess("getStockAskPrice");
      const stock = getStockFromSymbol(symbol, "getStockAskPrice");

      return stock.getAskPrice();
    },
    getStockBidPrice: function (symbol: any): any {
      updateDynamicRam("getStockBidPrice", getRamCost("getStockBidPrice"));
      checkTixApiAccess("getStockBidPrice");
      const stock = getStockFromSymbol(symbol, "getStockBidPrice");

      return stock.getBidPrice();
    },
    getStockPosition: function (symbol: any): any {
      updateDynamicRam("getStockPosition", getRamCost("getStockPosition"));
      checkTixApiAccess("getStockPosition");
      const stock = SymbolToStockMap[symbol];
      if (stock == null) {
        throw makeRuntimeErrorMsg("getStockPosition", `Invalid stock symbol: ${symbol}`);
      }
      return [stock.playerShares, stock.playerAvgPx, stock.playerShortShares, stock.playerAvgShortPx];
    },
    getStockMaxShares: function (symbol: any): any {
      updateDynamicRam("getStockMaxShares", getRamCost("getStockMaxShares"));
      checkTixApiAccess("getStockMaxShares");
      const stock = getStockFromSymbol(symbol, "getStockMaxShares");

      return stock.maxShares;
    },
    getStockPurchaseCost: function (symbol: any, shares: any, posType: any): any {
      updateDynamicRam("getStockPurchaseCost", getRamCost("getStockPurchaseCost"));
      checkTixApiAccess("getStockPurchaseCost");
      const stock = getStockFromSymbol(symbol, "getStockPurchaseCost");
      shares = Math.round(shares);

      let pos;
      const sanitizedPosType = posType.toLowerCase();
      if (sanitizedPosType.includes("l")) {
        pos = PositionTypes.Long;
      } else if (sanitizedPosType.includes("s")) {
        pos = PositionTypes.Short;
      } else {
        return Infinity;
      }

      const res = getBuyTransactionCost(stock, shares, pos);
      if (res == null) {
        return Infinity;
      }

      return res;
    },
    getStockSaleGain: function (symbol: any, shares: any, posType: any): any {
      updateDynamicRam("getStockSaleGain", getRamCost("getStockSaleGain"));
      checkTixApiAccess("getStockSaleGain");
      const stock = getStockFromSymbol(symbol, "getStockSaleGain");
      shares = Math.round(shares);

      let pos;
      const sanitizedPosType = posType.toLowerCase();
      if (sanitizedPosType.includes("l")) {
        pos = PositionTypes.Long;
      } else if (sanitizedPosType.includes("s")) {
        pos = PositionTypes.Short;
      } else {
        return 0;
      }

      const res = getSellTransactionGain(stock, shares, pos);
      if (res == null) {
        return 0;
      }

      return res;
    },
    buyStock: function (symbol: any, shares: any): any {
      updateDynamicRam("buyStock", getRamCost("buyStock"));
      checkTixApiAccess("buyStock");
      const stock = getStockFromSymbol(symbol, "buyStock");
      const res = buyStock(stock, shares, workerScript, {});
      return res ? stock.price : 0;
    },
    sellStock: function (symbol: any, shares: any): any {
      updateDynamicRam("sellStock", getRamCost("sellStock"));
      checkTixApiAccess("sellStock");
      const stock = getStockFromSymbol(symbol, "sellStock");
      const res = sellStock(stock, shares, workerScript, {});

      return res ? stock.price : 0;
    },
    shortStock: function (symbol: any, shares: any): any {
      updateDynamicRam("shortStock", getRamCost("shortStock"));
      checkTixApiAccess("shortStock");
      if (Player.bitNodeN !== 8) {
        if (SourceFileFlags[8] <= 1) {
          throw makeRuntimeErrorMsg(
            "shortStock",
            "You must either be in BitNode-8 or you must have Source-File 8 Level 2.",
          );
        }
      }
      const stock = getStockFromSymbol(symbol, "shortStock");
      const res = shortStock(stock, shares, workerScript, {});

      return res ? stock.price : 0;
    },
    sellShort: function (symbol: any, shares: any): any {
      updateDynamicRam("sellShort", getRamCost("sellShort"));
      checkTixApiAccess("sellShort");
      if (Player.bitNodeN !== 8) {
        if (SourceFileFlags[8] <= 1) {
          throw makeRuntimeErrorMsg(
            "sellShort",
            "You must either be in BitNode-8 or you must have Source-File 8 Level 2.",
          );
        }
      }
      const stock = getStockFromSymbol(symbol, "sellShort");
      const res = sellShort(stock, shares, workerScript, {});

      return res ? stock.price : 0;
    },
    placeOrder: function (symbol: any, shares: any, price: any, type: any, pos: any): any {
      updateDynamicRam("placeOrder", getRamCost("placeOrder"));
      checkTixApiAccess("placeOrder");
      if (Player.bitNodeN !== 8) {
        if (SourceFileFlags[8] <= 2) {
          throw makeRuntimeErrorMsg(
            "placeOrder",
            "You must either be in BitNode-8 or you must have Source-File 8 Level 3.",
          );
        }
      }
      const stock = getStockFromSymbol(symbol, "placeOrder");

      let orderType;
      let orderPos;
      const ltype = type.toLowerCase();
      if (ltype.includes("limit") && ltype.includes("buy")) {
        orderType = OrderTypes.LimitBuy;
      } else if (ltype.includes("limit") && ltype.includes("sell")) {
        orderType = OrderTypes.LimitSell;
      } else if (ltype.includes("stop") && ltype.includes("buy")) {
        orderType = OrderTypes.StopBuy;
      } else if (ltype.includes("stop") && ltype.includes("sell")) {
        orderType = OrderTypes.StopSell;
      } else {
        throw makeRuntimeErrorMsg("placeOrder", `Invalid order type: ${type}`);
      }

      const lpos = pos.toLowerCase();
      if (lpos.includes("l")) {
        orderPos = PositionTypes.Long;
      } else if (lpos.includes("s")) {
        orderPos = PositionTypes.Short;
      } else {
        throw makeRuntimeErrorMsg("placeOrder", `Invalid position type: ${pos}`);
      }

      return placeOrder(stock, shares, price, orderType, orderPos, workerScript);
    },
    cancelOrder: function (symbol: any, shares: any, price: any, type: any, pos: any): any {
      updateDynamicRam("cancelOrder", getRamCost("cancelOrder"));
      checkTixApiAccess("cancelOrder");
      if (Player.bitNodeN !== 8) {
        if (SourceFileFlags[8] <= 2) {
          throw makeRuntimeErrorMsg(
            "cancelOrder",
            "You must either be in BitNode-8 or you must have Source-File 8 Level 3.",
          );
        }
      }
      const stock = getStockFromSymbol(symbol, "cancelOrder");
      if (isNaN(shares) || isNaN(price)) {
        throw makeRuntimeErrorMsg(
          "cancelOrder",
          `Invalid shares or price. Must be numeric. shares=${shares}, price=${price}`,
        );
      }
      let orderType;
      let orderPos;
      const ltype = type.toLowerCase();
      if (ltype.includes("limit") && ltype.includes("buy")) {
        orderType = OrderTypes.LimitBuy;
      } else if (ltype.includes("limit") && ltype.includes("sell")) {
        orderType = OrderTypes.LimitSell;
      } else if (ltype.includes("stop") && ltype.includes("buy")) {
        orderType = OrderTypes.StopBuy;
      } else if (ltype.includes("stop") && ltype.includes("sell")) {
        orderType = OrderTypes.StopSell;
      } else {
        throw makeRuntimeErrorMsg("cancelOrder", `Invalid order type: ${type}`);
      }

      const lpos = pos.toLowerCase();
      if (lpos.includes("l")) {
        orderPos = PositionTypes.Long;
      } else if (lpos.includes("s")) {
        orderPos = PositionTypes.Short;
      } else {
        throw makeRuntimeErrorMsg("cancelOrder", `Invalid position type: ${pos}`);
      }
      const params = {
        stock: stock,
        shares: shares,
        price: price,
        type: orderType,
        pos: orderPos,
      };
      return cancelOrder(params, workerScript);
    },
    getOrders: function (): any {
      updateDynamicRam("getOrders", getRamCost("getOrders"));
      checkTixApiAccess("getOrders");
      if (Player.bitNodeN !== 8) {
        if (SourceFileFlags[8] <= 2) {
          throw makeRuntimeErrorMsg("getOrders", "You must either be in BitNode-8 or have Source-File 8 Level 3.");
        }
      }

      const orders: any = {};

      const stockMarketOrders = StockMarket["Orders"];
      for (const symbol in stockMarketOrders) {
        const orderBook = stockMarketOrders[symbol];
        if (orderBook.constructor === Array && orderBook.length > 0) {
          orders[symbol] = [];
          for (let i = 0; i < orderBook.length; ++i) {
            orders[symbol].push({
              shares: orderBook[i].shares,
              price: orderBook[i].price,
              type: orderBook[i].type,
              position: orderBook[i].pos,
            });
          }
        }
      }

      return orders;
    },
    getStockVolatility: function (symbol: any): any {
      updateDynamicRam("getStockVolatility", getRamCost("getStockVolatility"));
      if (!Player.has4SDataTixApi) {
        throw makeRuntimeErrorMsg("getStockVolatility", "You don't have 4S Market Data TIX API Access!");
      }
      const stock = getStockFromSymbol(symbol, "getStockVolatility");

      return stock.mv / 100; // Convert from percentage to decimal
    },
    getStockForecast: function (symbol: any): any {
      updateDynamicRam("getStockForecast", getRamCost("getStockForecast"));
      if (!Player.has4SDataTixApi) {
        throw makeRuntimeErrorMsg("getStockForecast", "You don't have 4S Market Data TIX API Access!");
      }
      const stock = getStockFromSymbol(symbol, "getStockForecast");

      let forecast = 50;
      stock.b ? (forecast += stock.otlkMag) : (forecast -= stock.otlkMag);
      return forecast / 100; // Convert from percentage to decimal
    },
    purchase4SMarketData: function () {
      updateDynamicRam("purchase4SMarketData", getRamCost("purchase4SMarketData"));
      checkTixApiAccess("purchase4SMarketData");

      if (Player.has4SData) {
        workerScript.log("purchase4SMarketData", "Already purchased 4S Market Data.");
        return true;
      }

      if (Player.money.lt(getStockMarket4SDataCost())) {
        workerScript.log("purchase4SMarketData", "Not enough money to purchase 4S Market Data.");
        return false;
      }

      Player.has4SData = true;
      Player.loseMoney(getStockMarket4SDataCost());
      workerScript.log("purchase4SMarketData", "Purchased 4S Market Data");
      return true;
    },
    purchase4SMarketDataTixApi: function () {
      updateDynamicRam("purchase4SMarketDataTixApi", getRamCost("purchase4SMarketDataTixApi"));
      checkTixApiAccess("purchase4SMarketDataTixApi");

      if (Player.has4SDataTixApi) {
        workerScript.log("purchase4SMarketDataTixApi", "Already purchased 4S Market Data TIX API");
        return true;
      }

      if (Player.money.lt(getStockMarket4STixApiCost())) {
        workerScript.log("purchase4SMarketDataTixApi", "Not enough money to purchase 4S Market Data TIX API");
        return false;
      }

      Player.has4SDataTixApi = true;
      Player.loseMoney(getStockMarket4STixApiCost());
      workerScript.log("purchase4SMarketDataTixApi", "Purchased 4S Market Data TIX API");
      return true;
    },
    getPurchasedServerLimit: function (): any {
      updateDynamicRam("getPurchasedServerLimit", getRamCost("getPurchasedServerLimit"));

      return getPurchaseServerLimit();
    },
    getPurchasedServerMaxRam: function (): any {
      updateDynamicRam("getPurchasedServerMaxRam", getRamCost("getPurchasedServerMaxRam"));

      return getPurchaseServerMaxRam();
    },
    getPurchasedServerCost: function (ram: any): any {
      updateDynamicRam("getPurchasedServerCost", getRamCost("getPurchasedServerCost"));

      const cost = getPurchaseServerCost(ram);
      if (cost === Infinity) {
        workerScript.log("getPurchasedServerCost", `Invalid argument: ram='${ram}'`);
        return Infinity;
      }

      return cost;
    },
    purchaseServer: function (hostname: any, ram: any): any {
      updateDynamicRam("purchaseServer", getRamCost("purchaseServer"));
      let hostnameStr = String(hostname);
      hostnameStr = hostnameStr.replace(/\s+/g, "");
      if (hostnameStr == "") {
        workerScript.log("purchaseServer", `Invalid argument: hostname='${hostnameStr}'`);
        return "";
      }

      if (Player.purchasedServers.length >= getPurchaseServerLimit()) {
        workerScript.log(
          "purchaseServer",
          `You have reached the maximum limit of ${getPurchaseServerLimit()} servers. You cannot purchase any more.`,
        );
        return "";
      }

      const cost = getPurchaseServerCost(ram);
      if (cost === Infinity) {
        workerScript.log("purchaseServer", `Invalid argument: ram='${ram}'`);
        return "";
      }

      if (Player.money.lt(cost)) {
        workerScript.log(
          "purchaseServer",
          `Not enough money to purchase server. Need ${numeralWrapper.formatMoney(cost)}`,
        );
        return "";
      }
      const newServ = safetlyCreateUniqueServer({
        ip: createUniqueRandomIp(),
        hostname: hostnameStr,
        organizationName: "",
        isConnectedTo: false,
        adminRights: true,
        purchasedByPlayer: true,
        maxRam: ram,
      });
      AddToAllServers(newServ);

      Player.purchasedServers.push(newServ.ip);
      const homeComputer = Player.getHomeComputer();
      homeComputer.serversOnNetwork.push(newServ.ip);
      newServ.serversOnNetwork.push(homeComputer.ip);
      Player.loseMoney(cost);
      workerScript.log(
        "purchaseServer",
        `Purchased new server with hostname '${newServ.hostname}' for ${numeralWrapper.formatMoney(cost)}`,
      );
      return newServ.hostname;
    },
    deleteServer: function (hostname: any): any {
      updateDynamicRam("deleteServer", getRamCost("deleteServer"));
      let hostnameStr = String(hostname);
      hostnameStr = hostnameStr.replace(/\s\s+/g, "");
      const server = GetServerByHostname(hostnameStr);
      if (!(server instanceof Server)) {
        workerScript.log("deleteServer", `Invalid argument: hostname='${hostnameStr}'`);
        return false;
      }
      if (server == null) {
        workerScript.log("deleteServer", `Invalid argument: hostname='${hostnameStr}'`);
        return false;
      }

      if (!server.purchasedByPlayer || server.hostname === "home") {
        workerScript.log("deleteServer", "Cannot delete non-purchased server.");
        return false;
      }

      const ip = server.ip;

      // Can't delete server you're currently connected to
      if (server.isConnectedTo) {
        workerScript.log("deleteServer", "You are currently connected to the server you are trying to delete.");
        return false;
      }

      // A server cannot delete itself
      if (ip === workerScript.serverIp) {
        workerScript.log("deleteServer", "Cannot delete the server this script is running on.");
        return false;
      }

      // Delete all scripts running on server
      if (server.runningScripts.length > 0) {
        workerScript.log(
          "deleteServer",
          `Cannot delete server '${server.hostname}' because it still has scripts running.`,
        );
        return false;
      }

      // Delete from player's purchasedServers array
      let found = false;
      for (let i = 0; i < Player.purchasedServers.length; ++i) {
        if (ip == Player.purchasedServers[i]) {
          found = true;
          Player.purchasedServers.splice(i, 1);
          break;
        }
      }

      if (!found) {
        workerScript.log(
          "deleteServer",
          `Could not identify server ${server.hostname} as a purchased server. This is a bug. Report to dev.`,
        );
        return false;
      }

      // Delete from all servers
      delete AllServers[ip];

      // Delete from home computer
      found = false;
      const homeComputer = Player.getHomeComputer();
      for (let i = 0; i < homeComputer.serversOnNetwork.length; ++i) {
        if (ip == homeComputer.serversOnNetwork[i]) {
          homeComputer.serversOnNetwork.splice(i, 1);
          workerScript.log("deleteServer", `Deleted server '${hostnameStr}`);
          return true;
        }
      }
      // Wasn't found on home computer
      workerScript.log(
        "deleteServer",
        `Could not find server ${server.hostname} as a purchased server. This is a bug. Report to dev.`,
      );
      return false;
    },
    getPurchasedServers: function (hostname: any = true): any {
      updateDynamicRam("getPurchasedServers", getRamCost("getPurchasedServers"));
      const res: string[] = [];
      Player.purchasedServers.forEach(function (ip) {
        if (hostname) {
          const server = getServer(ip);
          if (server == null) {
            throw makeRuntimeErrorMsg("getPurchasedServers", "Could not find server. This is a bug. Report to dev.");
          }
          res.push(server.hostname);
        } else {
          res.push(ip);
        }
      });
      return res;
    },
    write: function (port: any, data: any = "", mode: any = "a"): any {
      updateDynamicRam("write", getRamCost("write"));
      if (!isNaN(port)) {
        // Write to port
        // Port 1-10
        port = Math.round(port);
        if (port < 1 || port > CONSTANTS.NumNetscriptPorts) {
          throw makeRuntimeErrorMsg(
            "write",
            `Trying to write to invalid port: ${port}. Only ports 1-${CONSTANTS.NumNetscriptPorts} are valid.`,
          );
        }
        const iport = NetscriptPorts[port - 1];
        if (iport == null || !(iport instanceof Object)) {
          throw makeRuntimeErrorMsg("write", `Could not find port: ${port}. This is a bug. Report to dev.`);
        }
        return iport.write(data);
      } else if (isString(port)) {
        // Write to script or text file
        let fn = port;
        if (!isValidFilePath(fn)) {
          throw makeRuntimeErrorMsg("write", `Invalid filepath: ${fn}`);
        }

        if (fn.lastIndexOf("/") === 0) {
          fn = removeLeadingSlash(fn);
        }

        // Coerce 'data' to be a string
        try {
          data = String(data);
        } catch (e) {
          throw makeRuntimeErrorMsg("write", `Invalid data (${e}). Data being written must be convertible to a string`);
        }

        const server = workerScript.getServer();
        if (server == null) {
          throw makeRuntimeErrorMsg("write", "Error getting Server. This is a bug. Report to dev.");
        }
        if (isScriptFilename(fn)) {
          // Write to script
          let script = workerScript.getScriptOnServer(fn, server);
          if (script == null) {
            // Create a new script
            script = new Script(fn, data, server.ip, server.scripts);
            server.scripts.push(script);
            return true;
          }
          mode === "w" ? (script.code = data) : (script.code += data);
          script.updateRamUsage(server.scripts);
          script.markUpdated();
        } else {
          // Write to text file
          const txtFile = getTextFile(fn, server);
          if (txtFile == null) {
            createTextFile(fn, data, server);
            return true;
          }
          if (mode === "w") {
            txtFile.write(data);
          } else {
            txtFile.append(data);
          }
        }
        return true;
      } else {
        throw makeRuntimeErrorMsg("write", `Invalid argument: ${port}`);
      }
    },
    tryWrite: function (port: any, data: any = ""): any {
      updateDynamicRam("tryWrite", getRamCost("tryWrite"));
      if (!isNaN(port)) {
        port = Math.round(port);
        if (port < 1 || port > CONSTANTS.NumNetscriptPorts) {
          throw makeRuntimeErrorMsg(
            "tryWrite",
            `Invalid port: ${port}. Only ports 1-${CONSTANTS.NumNetscriptPorts} are valid.`,
          );
        }
        const iport = NetscriptPorts[port - 1];
        if (iport == null || !(iport instanceof Object)) {
          throw makeRuntimeErrorMsg("tryWrite", `Could not find port: ${port}. This is a bug. Report to dev.`);
        }
        return iport.tryWrite(data);
      } else {
        throw makeRuntimeErrorMsg("tryWrite", `Invalid argument: ${port}`);
      }
    },
    read: function (port: any): any {
      updateDynamicRam("read", getRamCost("read"));
      if (!isNaN(port)) {
        // Read from port
        // Port 1-10
        port = Math.round(port);
        if (port < 1 || port > CONSTANTS.NumNetscriptPorts) {
          throw makeRuntimeErrorMsg(
            "read",
            `Invalid port: ${port}. Only ports 1-${CONSTANTS.NumNetscriptPorts} are valid.`,
          );
        }
        const iport = NetscriptPorts[port - 1];
        if (iport == null || !(iport instanceof Object)) {
          throw makeRuntimeErrorMsg("read", `Could not find port: ${port}. This is a bug. Report to dev.`);
        }
        return iport.read();
      } else if (isString(port)) {
        // Read from script or text file
        const fn = port;
        const server = getServer(workerScript.serverIp);
        if (server == null) {
          throw makeRuntimeErrorMsg("read", "Error getting Server. This is a bug. Report to dev.");
        }
        if (isScriptFilename(fn)) {
          // Read from script
          const script = workerScript.getScriptOnServer(fn, server);
          if (script == null) {
            return "";
          }
          return script.code;
        } else {
          // Read from text file
          const txtFile = getTextFile(fn, server);
          if (txtFile !== null) {
            return txtFile.text;
          } else {
            return "";
          }
        }
      } else {
        throw makeRuntimeErrorMsg("read", `Invalid argument: ${port}`);
      }
    },
    peek: function (port: any): any {
      updateDynamicRam("peek", getRamCost("peek"));
      if (isNaN(port)) {
        throw makeRuntimeErrorMsg(
          "peek",
          `Invalid argument. Must be a port number between 1 and ${CONSTANTS.NumNetscriptPorts}, is ${port}`,
        );
      }
      port = Math.round(port);
      if (port < 1 || port > CONSTANTS.NumNetscriptPorts) {
        throw makeRuntimeErrorMsg(
          "peek",
          `Invalid argument. Must be a port number between 1 and ${CONSTANTS.NumNetscriptPorts}, is ${port}`,
        );
      }
      const iport = NetscriptPorts[port - 1];
      if (iport == null || !(iport instanceof Object)) {
        throw makeRuntimeErrorMsg("peek", `Could not find port: ${port}. This is a bug. Report to dev.`);
      }
      return iport.peek();
    },
    clear: function (port: any): any {
      updateDynamicRam("clear", getRamCost("clear"));
      if (!isNaN(port)) {
        // Clear port
        port = Math.round(port);
        if (port < 1 || port > CONSTANTS.NumNetscriptPorts) {
          throw makeRuntimeErrorMsg(
            "clear",
            `Trying to clear invalid port: ${port}. Only ports 1-${CONSTANTS.NumNetscriptPorts} are valid`,
          );
        }
        const iport = NetscriptPorts[port - 1];
        if (iport == null || !(iport instanceof Object)) {
          throw makeRuntimeErrorMsg("clear", `Could not find port: ${port}. This is a bug. Report to dev.`);
        }
        return iport.clear();
      } else if (isString(port)) {
        // Clear text file
        const fn = port;
        const server = getServer(workerScript.serverIp);
        if (server == null) {
          throw makeRuntimeErrorMsg("clear", "Error getting Server. This is a bug. Report to dev.");
        }
        const txtFile = getTextFile(fn, server);
        if (txtFile != null) {
          txtFile.write("");
        }
      } else {
        throw makeRuntimeErrorMsg("clear", `Invalid argument: ${port}`);
      }
      return 0;
    },
    getPortHandle: function (port: any): any {
      updateDynamicRam("getPortHandle", getRamCost("getPortHandle"));
      if (isNaN(port)) {
        throw makeRuntimeErrorMsg(
          "getPortHandle",
          `Invalid port: ${port} Must be an integer between 1 and ${CONSTANTS.NumNetscriptPorts}.`,
        );
      }
      port = Math.round(port);
      if (port < 1 || port > CONSTANTS.NumNetscriptPorts) {
        throw makeRuntimeErrorMsg(
          "getPortHandle",
          `Invalid port: ${port}. Only ports 1-${CONSTANTS.NumNetscriptPorts} are valid.`,
        );
      }
      const iport = NetscriptPorts[port - 1];
      if (iport == null || !(iport instanceof Object)) {
        throw makeRuntimeErrorMsg("getPortHandle", `Could not find port: ${port}. This is a bug. Report to dev.`);
      }
      return iport;
    },
    rm: function (fn: any, ip: any): any {
      updateDynamicRam("rm", getRamCost("rm"));

      if (ip == null || ip === "") {
        ip = workerScript.serverIp;
      }
      const s = safeGetServer(ip, "rm");

      const status = s.removeFile(fn);
      if (!status.res) {
        workerScript.log("rm", status.msg + "");
      }

      return status.res;
    },
    scriptRunning: function (scriptname: any, ip: any): any {
      updateDynamicRam("scriptRunning", getRamCost("scriptRunning"));
      const server = getServer(ip);
      if (server == null) {
        throw makeRuntimeErrorMsg("scriptRunning", `Invalid IP/hostname: ${ip}`);
      }
      for (let i = 0; i < server.runningScripts.length; ++i) {
        if (server.runningScripts[i].filename == scriptname) {
          return true;
        }
      }
      return false;
    },
    scriptKill: function (scriptname: any, ip: any): any {
      updateDynamicRam("scriptKill", getRamCost("scriptKill"));
      const server = getServer(ip);
      if (server == null) {
        throw makeRuntimeErrorMsg("scriptKill", `Invalid IP/hostname: ${ip}`);
      }
      let suc = false;
      for (let i = 0; i < server.runningScripts.length; ++i) {
        if (server.runningScripts[i].filename == scriptname) {
          killWorkerScript(server.runningScripts[i], server.ip);
          suc = true;
        }
      }
      return suc;
    },
    getScriptName: function (): any {
      return workerScript.name;
    },
    getScriptRam: function (scriptname: any, ip: any = workerScript.serverIp): any {
      updateDynamicRam("getScriptRam", getRamCost("getScriptRam"));
      const server = getServer(ip);
      if (server == null) {
        throw makeRuntimeErrorMsg("getScriptRam", `Invalid IP/hostname: ${ip}`);
      }
      for (let i = 0; i < server.scripts.length; ++i) {
        if (server.scripts[i].filename == scriptname) {
          return server.scripts[i].ramUsage;
        }
      }
      return 0;
    },
    getRunningScript: function (fn: any, ip: any, ...args: any[]): any {
      updateDynamicRam("getRunningScript", getRamCost("getRunningScript"));

      let runningScript;
      if (args.length === 0) {
        runningScript = workerScript.scriptRef;
      } else if (typeof fn === "number") {
        runningScript = getRunningScriptByPid(fn, "getRunningScript");
      } else {
        const scriptArgs = [];
        for (let i = 2; i < args.length; ++i) {
          scriptArgs.push(args[i]);
        }
        runningScript = getRunningScript(fn, ip, "getRunningScript", scriptArgs);
      }
      if (runningScript === null) return null;
      return {
        args: runningScript.args.slice(),
        filename: runningScript.filename,
        logs: runningScript.logs.slice(),
        offlineExpGained: runningScript.offlineExpGained,
        offlineMoneyMade: runningScript.offlineMoneyMade,
        offlineRunningTime: runningScript.offlineRunningTime,
        onlineExpGained: runningScript.onlineExpGained,
        onlineMoneyMade: runningScript.onlineMoneyMade,
        onlineRunningTime: runningScript.onlineRunningTime,
        pid: runningScript.pid,
        ramUsage: runningScript.ramUsage,
        server: runningScript.server,
        threads: runningScript.threads,
      };
    },
    getHackTime: function (ip: any): any {
      updateDynamicRam("getHackTime", getRamCost("getHackTime"));
      const server = safeGetServer(ip, "getHackTime");
      if (!(server instanceof Server)) {
        workerScript.log("getHackTime", "invalid for this kind of server");
        return Infinity;
      }
      if (failOnHacknetServer(server, "getHackTime")) {
        return Infinity;
      }

      return calculateHackingTime(server, Player); // Returns seconds
    },
    getGrowTime: function (ip: any): any {
      updateDynamicRam("getGrowTime", getRamCost("getGrowTime"));
      const server = safeGetServer(ip, "getGrowTime");
      if (!(server instanceof Server)) {
        workerScript.log("getGrowTime", "invalid for this kind of server");
        return Infinity;
      }
      if (failOnHacknetServer(server, "getGrowTime")) {
        return Infinity;
      }

      return calculateGrowTime(server, Player); // Returns seconds
    },
    getWeakenTime: function (ip: any): any {
      updateDynamicRam("getWeakenTime", getRamCost("getWeakenTime"));
      const server = safeGetServer(ip, "getWeakenTime");
      if (!(server instanceof Server)) {
        workerScript.log("getWeakenTime", "invalid for this kind of server");
        return Infinity;
      }
      if (failOnHacknetServer(server, "getWeakenTime")) {
        return Infinity;
      }

      return calculateWeakenTime(server, Player); // Returns seconds
    },
    getScriptIncome: function (scriptname: any, ip: any, ...args: any[]): any {
      updateDynamicRam("getScriptIncome", getRamCost("getScriptIncome"));
      if (arguments.length === 0) {
        const res = [];

        // First element is total income of all currently running scripts
        let total = 0;
        for (const script of workerScripts.values()) {
          total += script.scriptRef.onlineMoneyMade / script.scriptRef.onlineRunningTime;
        }
        res.push(total);

        // Second element is total income you've earned from scripts since you installed Augs
        res.push(Player.scriptProdSinceLastAug / (Player.playtimeSinceLastAug / 1000));
        return res;
      } else {
        // Get income for a particular script
        const server = getServer(ip);
        if (server == null) {
          throw makeRuntimeErrorMsg("getScriptIncome", `Invalid IP/hostnamed: ${ip}`);
        }
        const runningScriptObj = findRunningScript(scriptname, args, server);
        if (runningScriptObj == null) {
          workerScript.log(
            "getScriptIncome",
            `No such script '${scriptname}' on '${server.hostname}' with args: ${arrayToString(args)}`,
          );
          return -1;
        }
        return runningScriptObj.onlineMoneyMade / runningScriptObj.onlineRunningTime;
      }
    },
    getScriptExpGain: function (scriptname: any, ip: any, ...args: any[]): any {
      updateDynamicRam("getScriptExpGain", getRamCost("getScriptExpGain"));
      if (arguments.length === 0) {
        let total = 0;
        for (const ws of workerScripts.values()) {
          total += ws.scriptRef.onlineExpGained / ws.scriptRef.onlineRunningTime;
        }
        return total;
      } else {
        // Get income for a particular script
        const server = getServer(ip);
        if (server == null) {
          throw makeRuntimeErrorMsg("getScriptExpGain", `Invalid IP/hostnamed: ${ip}`);
        }
        const runningScriptObj = findRunningScript(scriptname, args, server);
        if (runningScriptObj == null) {
          workerScript.log(
            "getScriptExpGain",
            `No such script '${scriptname}' on '${server.hostname}' with args: ${arrayToString(args)}`,
          );
          return -1;
        }
        return runningScriptObj.onlineExpGained / runningScriptObj.onlineRunningTime;
      }
    },
    nFormat: function (n: any, format: any): any {
      if (isNaN(n) || isNaN(parseFloat(n)) || typeof format !== "string") {
        return "";
      }

      return numeralWrapper.format(parseFloat(n), format);
    },
    tFormat: function (milliseconds: any, milliPrecision: any = false): any {
      return convertTimeMsToTimeElapsedString(milliseconds, milliPrecision);
    },
    getTimeSinceLastAug: function (): any {
      updateDynamicRam("getTimeSinceLastAug", getRamCost("getTimeSinceLastAug"));
      return Player.playtimeSinceLastAug;
    },
    prompt: function (txt: any): any {
      if (!isString(txt)) {
        txt = JSON.stringify(txt);
      }

      return new Promise(function (resolve) {
        PromptEvent.emit({
          txt: txt,
          resolve: resolve,
        });
      });
    },
    wget: async function (url: any, target: any, ip: any = workerScript.serverIp): Promise<boolean> {
      if (!isScriptFilename(target) && !target.endsWith(".txt")) {
        workerScript.log("wget", `Invalid target file: '${target}'. Must be a script or text file.`);
        return Promise.resolve(false);
      }
      const s = safeGetServer(ip, "wget");
      return new Promise(function (resolve) {
        $.get(
          url,
          function (data) {
            let res;
            if (isScriptFilename(target)) {
              res = s.writeToScriptFile(target, data);
            } else {
              res = s.writeToTextFile(target, data);
            }
            if (!res.success) {
              workerScript.log("wget", "Failed.");
              return resolve(false);
            }
            if (res.overwritten) {
              workerScript.log("wget", `Successfully retrieved content and overwrote '${target}' on '${ip}'`);
              return resolve(true);
            }
            workerScript.log("wget", `Successfully retrieved content to new file '${target}' on '${ip}'`);
            return resolve(true);
          },
          "text",
        ).fail(function (e) {
          workerScript.log("wget", JSON.stringify(e));
          return resolve(false);
        });
      });
    },
    getFavorToDonate: function (): any {
      updateDynamicRam("getFavorToDonate", getRamCost("getFavorToDonate"));
      return Math.floor(CONSTANTS.BaseFavorToDonate * BitNodeMultipliers.RepToDonateToFaction);
    },

    /* Singularity Functions */
    universityCourse: function (universityName: any, className: any): any {
      updateDynamicRam("universityCourse", getRamCost("universityCourse"));
      checkSingularityAccess("universityCourse", 1);
      if (Player.isWorking) {
        const txt = Player.singularityStopWork();
        workerScript.log("universityCourse", txt);
      }

      let costMult, expMult;
      switch (universityName.toLowerCase()) {
        case LocationName.AevumSummitUniversity.toLowerCase():
          if (Player.city != CityName.Aevum) {
            workerScript.log(
              "universityCourse",
              "You cannot study at 'Summit University' because you are not in 'Aevum'.",
            );
            return false;
          }
          Player.gotoLocation(LocationName.AevumSummitUniversity);
          costMult = 4;
          expMult = 3;
          break;
        case LocationName.Sector12RothmanUniversity.toLowerCase():
          if (Player.city != CityName.Sector12) {
            workerScript.log(
              "universityCourse",
              "You cannot study at 'Rothman University' because you are not in 'Sector-12'.",
            );
            return false;
          }
          Player.location = LocationName.Sector12RothmanUniversity;
          costMult = 3;
          expMult = 2;
          break;
        case LocationName.VolhavenZBInstituteOfTechnology.toLowerCase():
          if (Player.city != CityName.Volhaven) {
            workerScript.log(
              "universityCourse",
              "You cannot study at 'ZB Institute of Technology' because you are not in 'Volhaven'.",
            );
            return false;
          }
          Player.location = LocationName.VolhavenZBInstituteOfTechnology;
          costMult = 5;
          expMult = 4;
          break;
        default:
          workerScript.log("universityCourse", `Invalid university name: '${universityName}'.`);
          return false;
      }

      let task;
      switch (className.toLowerCase()) {
        case "Study Computer Science".toLowerCase():
          task = CONSTANTS.ClassStudyComputerScience;
          break;
        case "Data Structures".toLowerCase():
          task = CONSTANTS.ClassDataStructures;
          break;
        case "Networks".toLowerCase():
          task = CONSTANTS.ClassNetworks;
          break;
        case "Algorithms".toLowerCase():
          task = CONSTANTS.ClassAlgorithms;
          break;
        case "Management".toLowerCase():
          task = CONSTANTS.ClassManagement;
          break;
        case "Leadership".toLowerCase():
          task = CONSTANTS.ClassLeadership;
          break;
        default:
          workerScript.log("universityCourse", `Invalid class name: ${className}.`);
          return false;
      }
      Player.startClass(Router, costMult, expMult, task);
      workerScript.log("universityCourse", `Started ${task} at ${universityName}`);
      return true;
    },

    gymWorkout: function (gymName: any, stat: any): any {
      updateDynamicRam("gymWorkout", getRamCost("gymWorkout"));
      checkSingularityAccess("gymWorkout", 1);
      if (Player.isWorking) {
        const txt = Player.singularityStopWork();
        workerScript.log("gymWorkout", txt);
      }
      let costMult, expMult;
      switch (gymName.toLowerCase()) {
        case LocationName.AevumCrushFitnessGym.toLowerCase():
          if (Player.city != CityName.Aevum) {
            workerScript.log("gymWorkout", "You cannot workout at 'Crush Fitness' because you are not in 'Aevum'.");
            return false;
          }
          Player.location = LocationName.AevumCrushFitnessGym;
          costMult = 3;
          expMult = 2;
          break;
        case LocationName.AevumSnapFitnessGym.toLowerCase():
          if (Player.city != CityName.Aevum) {
            workerScript.log("gymWorkout", "You cannot workout at 'Snap Fitness' because you are not in 'Aevum'.");
            return false;
          }
          Player.location = LocationName.AevumSnapFitnessGym;
          costMult = 10;
          expMult = 5;
          break;
        case LocationName.Sector12IronGym.toLowerCase():
          if (Player.city != CityName.Sector12) {
            workerScript.log("gymWorkout", "You cannot workout at 'Iron Gym' because you are not in 'Sector-12'.");
            return false;
          }
          Player.location = LocationName.Sector12IronGym;
          costMult = 1;
          expMult = 1;
          break;
        case LocationName.Sector12PowerhouseGym.toLowerCase():
          if (Player.city != CityName.Sector12) {
            workerScript.log(
              "gymWorkout",
              "You cannot workout at 'Powerhouse Gym' because you are not in 'Sector-12'.",
            );
            return false;
          }
          Player.location = LocationName.Sector12PowerhouseGym;
          costMult = 20;
          expMult = 10;
          break;
        case LocationName.VolhavenMilleniumFitnessGym.toLowerCase():
          if (Player.city != CityName.Volhaven) {
            workerScript.log(
              "gymWorkout",
              "You cannot workout at 'Millenium Fitness Gym' because you are not in 'Volhaven'.",
            );
            return false;
          }
          Player.location = LocationName.VolhavenMilleniumFitnessGym;
          costMult = 7;
          expMult = 4;
          break;
        default:
          workerScript.log("gymWorkout", `Invalid gym name: ${gymName}. gymWorkout() failed`);
          return false;
      }

      switch (stat.toLowerCase()) {
        case "strength".toLowerCase():
        case "str".toLowerCase():
          Player.startClass(Router, costMult, expMult, CONSTANTS.ClassGymStrength);
          break;
        case "defense".toLowerCase():
        case "def".toLowerCase():
          Player.startClass(Router, costMult, expMult, CONSTANTS.ClassGymDefense);
          break;
        case "dexterity".toLowerCase():
        case "dex".toLowerCase():
          Player.startClass(Router, costMult, expMult, CONSTANTS.ClassGymDexterity);
          break;
        case "agility".toLowerCase():
        case "agi".toLowerCase():
          Player.startClass(Router, costMult, expMult, CONSTANTS.ClassGymAgility);
          break;
        default:
          workerScript.log("gymWorkout", `Invalid stat: ${stat}.`);
          return false;
      }
      workerScript.log("gymWorkout", `Started training ${stat} at ${gymName}`);
      return true;
    },

    travelToCity: function (cityname: any): any {
      updateDynamicRam("travelToCity", getRamCost("travelToCity"));
      checkSingularityAccess("travelToCity", 1);

      switch (cityname) {
        case CityName.Aevum:
        case CityName.Chongqing:
        case CityName.Sector12:
        case CityName.NewTokyo:
        case CityName.Ishima:
        case CityName.Volhaven:
          if (Player.money.lt(CONSTANTS.TravelCost)) {
            throw makeRuntimeErrorMsg("travelToCity", "Not enough money to travel.");
          }
          Player.loseMoney(CONSTANTS.TravelCost);
          Player.city = cityname;
          workerScript.log("travelToCity", `Traveled to ${cityname}`);
          return true;
        default:
          workerScript.log("travelToCity", `Invalid city name: '${cityname}'.`);
          return false;
      }
    },

    purchaseTor: function (): any {
      updateDynamicRam("purchaseTor", getRamCost("purchaseTor"));
      checkSingularityAccess("purchaseTor", 1);

      if (SpecialServerIps["Darkweb Server"] != null) {
        workerScript.log("purchaseTor", "You already have a TOR router!");
        return false;
      }

      if (Player.money.lt(CONSTANTS.TorRouterCost)) {
        workerScript.log("purchaseTor", "You cannot afford to purchase a Tor router.");
        return false;
      }
      Player.loseMoney(CONSTANTS.TorRouterCost);

      const darkweb = safetlyCreateUniqueServer({
        ip: createUniqueRandomIp(),
        hostname: "darkweb",
        organizationName: "",
        isConnectedTo: false,
        adminRights: false,
        purchasedByPlayer: false,
        maxRam: 1,
      });
      AddToAllServers(darkweb);
      SpecialServerIps.addIp("Darkweb Server", darkweb.ip);

      Player.getHomeComputer().serversOnNetwork.push(darkweb.ip);
      darkweb.serversOnNetwork.push(Player.getHomeComputer().ip);
      Player.gainIntelligenceExp(CONSTANTS.IntelligenceSingFnBaseExpGain);
      workerScript.log("purchaseTor", "You have purchased a Tor router!");
      return true;
    },
    purchaseProgram: function (programName: any): any {
      updateDynamicRam("purchaseProgram", getRamCost("purchaseProgram"));
      checkSingularityAccess("purchaseProgram", 1);

      if (SpecialServerIps["Darkweb Server"] == null) {
        workerScript.log("purchaseProgram", "You do not have the TOR router.");
        return false;
      }

      programName = programName.toLowerCase();

      let item = null;
      for (const key in DarkWebItems) {
        const i = DarkWebItems[key];
        if (i.program.toLowerCase() == programName) {
          item = i;
        }
      }

      if (item == null) {
        workerScript.log("purchaseProgram", `Invalid program name: '${programName}.`);
        return false;
      }

      if (Player.money.lt(item.price)) {
        workerScript.log(
          "purchaseProgram",
          `Not enough money to purchase '${item.program}'. Need ${numeralWrapper.formatMoney(item.price)}`,
        );
        return false;
      }

      if (Player.hasProgram(item.program)) {
        workerScript.log("purchaseProgram", `You already have the '${item.program}' program`);
        return true;
      }

      Player.loseMoney(item.price);
      Player.getHomeComputer().programs.push(item.program);
      workerScript.log(
        "purchaseProgram",
        `You have purchased the '${item.program}' program. The new program can be found on your home computer.`,
      );
      return true;
    },
    getCurrentServer: function (): any {
      updateDynamicRam("getCurrentServer", getRamCost("getCurrentServer"));
      checkSingularityAccess("getCurrentServer", 1);
      return Player.getCurrentServer().hostname;
    },
    connect: function (hostname: any): any {
      updateDynamicRam("connect", getRamCost("connect"));
      checkSingularityAccess("connect", 1);
      if (!hostname) {
        throw makeRuntimeErrorMsg("connect", `Invalid hostname: '${hostname}'`);
      }

      const target = getServer(hostname);
      if (target == null) {
        throw makeRuntimeErrorMsg("connect", `Invalid hostname: '${hostname}'`);
        return;
      }

      if (hostname === "home") {
        Player.getCurrentServer().isConnectedTo = false;
        Player.currentServer = Player.getHomeComputer().ip;
        Player.getCurrentServer().isConnectedTo = true;
        Terminal.setcwd("/");
        return true;
      }

      const server = Player.getCurrentServer();
      for (let i = 0; i < server.serversOnNetwork.length; i++) {
        const other = getServerOnNetwork(server, i);
        if (other === null) continue;
        if (other.ip == hostname || other.hostname == hostname) {
          Player.getCurrentServer().isConnectedTo = false;
          Player.currentServer = target.ip;
          Player.getCurrentServer().isConnectedTo = true;
          Terminal.setcwd("/");
          return true;
        }
      }

      return false;
    },
    manualHack: function (): any {
      updateDynamicRam("manualHack", getRamCost("manualHack"));
      checkSingularityAccess("manualHack", 1);
      const server = Player.getCurrentServer();
      return hack(server.hostname, true);
    },
    installBackdoor: function (): any {
      updateDynamicRam("installBackdoor", getRamCost("installBackdoor"));
      checkSingularityAccess("installBackdoor", 1);
      const baseserver = Player.getCurrentServer();
      if (!(baseserver instanceof Server)) {
        workerScript.log("installBackdoor", "cannot backdoor this kind of server");
        return Promise.resolve();
      }
      const server = baseserver as Server;
      const installTime = (calculateHackingTime(server, Player) / 4) * 1000;

      // No root access or skill level too low
      const canHack = netscriptCanHack(server, Player);
      if (!canHack.res) {
        throw makeRuntimeErrorMsg("installBackdoor", canHack.msg || "");
      }

      workerScript.log(
        "installBackdoor",
        `Installing backdoor on '${server.hostname}' in ${convertTimeMsToTimeElapsedString(installTime, true)}`,
      );

      return netscriptDelay(installTime, workerScript).then(function () {
        if (workerScript.env.stopFlag) {
          return Promise.reject(workerScript);
        }
        workerScript.log("installBackdoor", `Successfully installed backdoor on '${server.hostname}'`);

        server.backdoorInstalled = true;
        return Promise.resolve();
      });
    },
    getStats: function (): any {
      updateDynamicRam("getStats", getRamCost("getStats"));
      checkSingularityAccess("getStats", 1);
      workerScript.log("getStats", `getStats is deprecated, please use getPlayer`);

      return {
        hacking: Player.hacking_skill,
        strength: Player.strength,
        defense: Player.defense,
        dexterity: Player.dexterity,
        agility: Player.agility,
        charisma: Player.charisma,
        intelligence: Player.intelligence,
      };
    },
    getCharacterInformation: function (): any {
      updateDynamicRam("getCharacterInformation", getRamCost("getCharacterInformation"));
      checkSingularityAccess("getCharacterInformation", 1);
      workerScript.log("getCharacterInformation", `getCharacterInformation is deprecated, please use getPlayer`);

      return {
        bitnode: Player.bitNodeN,
        city: Player.city,
        factions: Player.factions.slice(),
        hp: Player.hp,
        jobs: Object.keys(Player.jobs),
        jobTitles: Object.values(Player.jobs),
        maxHp: Player.max_hp,
        mult: {
          agility: Player.agility_mult,
          agilityExp: Player.agility_exp_mult,
          companyRep: Player.company_rep_mult,
          crimeMoney: Player.crime_money_mult,
          crimeSuccess: Player.crime_success_mult,
          defense: Player.defense_mult,
          defenseExp: Player.defense_exp_mult,
          dexterity: Player.dexterity_mult,
          dexterityExp: Player.dexterity_exp_mult,
          factionRep: Player.faction_rep_mult,
          hacking: Player.hacking_mult,
          hackingExp: Player.hacking_exp_mult,
          strength: Player.strength_mult,
          strengthExp: Player.strength_exp_mult,
          workMoney: Player.work_money_mult,
        },
        timeWorked: Player.timeWorked,
        tor: SpecialServerIps.hasOwnProperty("Darkweb Server"),
        workHackExpGain: Player.workHackExpGained,
        workStrExpGain: Player.workStrExpGained,
        workDefExpGain: Player.workDefExpGained,
        workDexExpGain: Player.workDexExpGained,
        workAgiExpGain: Player.workAgiExpGained,
        workChaExpGain: Player.workChaExpGained,
        workRepGain: Player.workRepGained,
        workMoneyGain: Player.workMoneyGained,
        hackingExp: Player.hacking_exp,
        strengthExp: Player.strength_exp,
        defenseExp: Player.defense_exp,
        dexterityExp: Player.dexterity_exp,
        agilityExp: Player.agility_exp,
        charismaExp: Player.charisma_exp,
      };
    },
    getPlayer: function (): any {
      updateDynamicRam("getPlayer", getRamCost("getPlayer"));

      const data = {
        hacking_skill: Player.hacking_skill,
        hp: Player.hp,
        max_hp: Player.max_hp,
        strength: Player.strength,
        defense: Player.defense,
        dexterity: Player.dexterity,
        agility: Player.agility,
        charisma: Player.charisma,
        intelligence: Player.intelligence,
        hacking_chance_mult: Player.hacking_chance_mult,
        hacking_speed_mult: Player.hacking_speed_mult,
        hacking_money_mult: Player.hacking_money_mult,
        hacking_grow_mult: Player.hacking_grow_mult,
        hacking_exp: Player.hacking_exp,
        strength_exp: Player.strength_exp,
        defense_exp: Player.defense_exp,
        dexterity_exp: Player.dexterity_exp,
        agility_exp: Player.agility_exp,
        charisma_exp: Player.charisma_exp,
        hacking_mult: Player.hacking_mult,
        strength_mult: Player.strength_mult,
        defense_mult: Player.defense_mult,
        dexterity_mult: Player.dexterity_mult,
        agility_mult: Player.agility_mult,
        charisma_mult: Player.charisma_mult,
        hacking_exp_mult: Player.hacking_exp_mult,
        strength_exp_mult: Player.strength_exp_mult,
        defense_exp_mult: Player.defense_exp_mult,
        dexterity_exp_mult: Player.dexterity_exp_mult,
        agility_exp_mult: Player.agility_exp_mult,
        charisma_exp_mult: Player.charisma_exp_mult,
        company_rep_mult: Player.company_rep_mult,
        faction_rep_mult: Player.faction_rep_mult,
        numPeopleKilled: Player.numPeopleKilled,
        money: Player.money.toNumber(),
        city: Player.city,
        location: Player.location,
        companyName: Player.companyName,
        crime_money_mult: Player.crime_money_mult,
        crime_success_mult: Player.crime_success_mult,
        isWorking: Player.isWorking,
        workType: Player.workType,
        currentWorkFactionName: Player.currentWorkFactionName,
        currentWorkFactionDescription: Player.currentWorkFactionDescription,
        workHackExpGainRate: Player.workHackExpGainRate,
        workStrExpGainRate: Player.workStrExpGainRate,
        workDefExpGainRate: Player.workDefExpGainRate,
        workDexExpGainRate: Player.workDexExpGainRate,
        workAgiExpGainRate: Player.workAgiExpGainRate,
        workChaExpGainRate: Player.workChaExpGainRate,
        workRepGainRate: Player.workRepGainRate,
        workMoneyGainRate: Player.workMoneyGainRate,
        workMoneyLossRate: Player.workMoneyLossRate,
        workHackExpGained: Player.workHackExpGained,
        workStrExpGained: Player.workStrExpGained,
        workDefExpGained: Player.workDefExpGained,
        workDexExpGained: Player.workDexExpGained,
        workAgiExpGained: Player.workAgiExpGained,
        workChaExpGained: Player.workChaExpGained,
        workRepGained: Player.workRepGained,
        workMoneyGained: Player.workMoneyGained,
        createProgramName: Player.createProgramName,
        createProgramReqLvl: Player.createProgramReqLvl,
        className: Player.className,
        crimeType: Player.crimeType,
        work_money_mult: Player.work_money_mult,
        hacknet_node_money_mult: Player.hacknet_node_money_mult,
        hacknet_node_purchase_cost_mult: Player.hacknet_node_purchase_cost_mult,
        hacknet_node_ram_cost_mult: Player.hacknet_node_ram_cost_mult,
        hacknet_node_core_cost_mult: Player.hacknet_node_core_cost_mult,
        hacknet_node_level_cost_mult: Player.hacknet_node_level_cost_mult,
        hasWseAccount: Player.hasWseAccount,
        hasTixApiAccess: Player.hasTixApiAccess,
        has4SData: Player.has4SData,
        has4SDataTixApi: Player.has4SDataTixApi,
        bladeburner_max_stamina_mult: Player.bladeburner_max_stamina_mult,
        bladeburner_stamina_gain_mult: Player.bladeburner_stamina_gain_mult,
        bladeburner_analysis_mult: Player.bladeburner_analysis_mult,
        bladeburner_success_chance_mult: Player.bladeburner_success_chance_mult,
        bitNodeN: Player.bitNodeN,
        totalPlaytime: Player.totalPlaytime,
        playtimeSinceLastAug: Player.playtimeSinceLastAug,
        playtimeSinceLastBitnode: Player.playtimeSinceLastBitnode,
        jobs: {},
        factions: Player.factions.slice(),
        tor: SpecialServerIps.hasOwnProperty("Darkweb Server"),
      };
      Object.assign(data.jobs, Player.jobs);
      return data;
    },
    hospitalize: function (): any {
      updateDynamicRam("hospitalize", getRamCost("hospitalize"));
      checkSingularityAccess("hospitalize", 1);
      return Player.hospitalize();
    },
    isBusy: function (): any {
      updateDynamicRam("isBusy", getRamCost("isBusy"));
      checkSingularityAccess("isBusy", 1);
      return Player.isWorking;
    },
    stopAction: function (): any {
      updateDynamicRam("stopAction", getRamCost("stopAction"));
      checkSingularityAccess("stopAction", 1);
      if (Player.isWorking) {
        Router.toTerminal();
        const txt = Player.singularityStopWork();
        workerScript.log("stopAction", txt);
        return true;
      }
      return false;
    },
    upgradeHomeRam: function (): any {
      updateDynamicRam("upgradeHomeRam", getRamCost("upgradeHomeRam"));
      checkSingularityAccess("upgradeHomeRam", 2);

      // Check if we're at max RAM
      const homeComputer = Player.getHomeComputer();
      if (homeComputer.maxRam >= CONSTANTS.HomeComputerMaxRam) {
        workerScript.log("upgradeHomeRam", `Your home computer is at max RAM.`);
        return false;
      }

      const cost = Player.getUpgradeHomeRamCost();
      if (Player.money.lt(cost)) {
        workerScript.log("upgradeHomeRam", `You don't have enough money. Need ${numeralWrapper.formatMoney(cost)}`);
        return false;
      }

      homeComputer.maxRam *= 2;
      Player.loseMoney(cost);

      Player.gainIntelligenceExp(CONSTANTS.IntelligenceSingFnBaseExpGain);
      workerScript.log(
        "upgradeHomeRam",
        `Purchased additional RAM for home computer! It now has ${homeComputer.maxRam}GB of RAM.`,
      );
      return true;
    },
    getUpgradeHomeRamCost: function (): any {
      updateDynamicRam("getUpgradeHomeRamCost", getRamCost("getUpgradeHomeRamCost"));
      checkSingularityAccess("getUpgradeHomeRamCost", 2);

      return Player.getUpgradeHomeRamCost();
    },
    workForCompany: function (companyName: any): any {
      updateDynamicRam("workForCompany", getRamCost("workForCompany"));
      checkSingularityAccess("workForCompany", 2);

      // Sanitize input
      if (companyName == null) {
        companyName = Player.companyName;
      }

      // Make sure its a valid company
      if (companyName == null || companyName === "" || !(Companies[companyName] instanceof Company)) {
        workerScript.log("workForCompany", `Invalid company: '${companyName}'`);
        return false;
      }

      // Make sure player is actually employed at the comapny
      if (!Object.keys(Player.jobs).includes(companyName)) {
        workerScript.log("workForCompany", `You do not have a job at '${companyName}'`);
        return false;
      }

      // Check to make sure company position data is valid
      const companyPositionName = Player.jobs[companyName];
      const companyPosition = CompanyPositions[companyPositionName];
      if (companyPositionName === "" || !(companyPosition instanceof CompanyPosition)) {
        workerScript.log("workForCompany", "You do not have a job");
        return false;
      }

      if (Player.isWorking) {
        const txt = Player.singularityStopWork();
        workerScript.log("workForCompany", txt);
      }

      if (companyPosition.isPartTimeJob()) {
        Player.startWorkPartTime(Router, companyName);
      } else {
        Player.startWork(Router, companyName);
      }
      workerScript.log("workForCompany", `Began working at '${Player.companyName}' as a '${companyPositionName}'`);
      return true;
    },
    applyToCompany: function (companyName: any, field: any): any {
      updateDynamicRam("applyToCompany", getRamCost("applyToCompany"));
      checkSingularityAccess("applyToCompany", 2);
      getCompany("applyToCompany", companyName);

      Player.location = companyName;
      let res;
      switch (field.toLowerCase()) {
        case "software":
          res = Player.applyForSoftwareJob(true);
          break;
        case "software consultant":
          res = Player.applyForSoftwareConsultantJob(true);
          break;
        case "it":
          res = Player.applyForItJob(true);
          break;
        case "security engineer":
          res = Player.applyForSecurityEngineerJob(true);
          break;
        case "network engineer":
          res = Player.applyForNetworkEngineerJob(true);
          break;
        case "business":
          res = Player.applyForBusinessJob(true);
          break;
        case "business consultant":
          res = Player.applyForBusinessConsultantJob(true);
          break;
        case "security":
          res = Player.applyForSecurityJob(true);
          break;
        case "agent":
          res = Player.applyForAgentJob(true);
          break;
        case "employee":
          res = Player.applyForEmployeeJob(true);
          break;
        case "part-time employee":
          res = Player.applyForPartTimeEmployeeJob(true);
          break;
        case "waiter":
          res = Player.applyForWaiterJob(true);
          break;
        case "part-time waiter":
          res = Player.applyForPartTimeWaiterJob(true);
          break;
        default:
          workerScript.log("applyToCompany", `Invalid job: '${field}'.`);
          return false;
      }
      // TODO https://github.com/danielyxie/bitburner/issues/1378
      // The Player object's applyForJob function can return string with special error messages
      // if (isString(res)) {
      //   workerScript.log("applyToCompany", res);
      //   return false;
      // }
      if (res) {
        workerScript.log(
          "applyToCompany",
          `You were offered a new job at '${companyName}' as a '${Player.jobs[companyName]}'`,
        );
      } else {
        workerScript.log(
          "applyToCompany",
          `You failed to get a new job/promotion at '${companyName}' in the '${field}' field.`,
        );
      }
      return res;
    },
    getCompanyRep: function (companyName: any): any {
      updateDynamicRam("getCompanyRep", getRamCost("getCompanyRep"));
      checkSingularityAccess("getCompanyRep", 2);
      const company = getCompany("getCompanyRep", companyName);
      return company.playerReputation;
    },
    getCompanyFavor: function (companyName: any): any {
      updateDynamicRam("getCompanyFavor", getRamCost("getCompanyFavor"));
      checkSingularityAccess("getCompanyFavor", 2);
      const company = getCompany("getCompanyFavor", companyName);
      return company.favor;
    },
    getCompanyFavorGain: function (companyName: any): any {
      updateDynamicRam("getCompanyFavorGain", getRamCost("getCompanyFavorGain"));
      checkSingularityAccess("getCompanyFavorGain", 2);
      const company = getCompany("getCompanyFavorGain", companyName);
      return company.getFavorGain()[0];
    },
    checkFactionInvitations: function (): any {
      updateDynamicRam("checkFactionInvitations", getRamCost("checkFactionInvitations"));
      checkSingularityAccess("checkFactionInvitations", 2);
      // Make a copy of Player.factionInvitations
      return Player.factionInvitations.slice();
    },
    joinFaction: function (name: any): any {
      updateDynamicRam("joinFaction", getRamCost("joinFaction"));
      checkSingularityAccess("joinFaction", 2);
      getFaction("joinFaction", name);

      if (!Player.factionInvitations.includes(name)) {
        workerScript.log("joinFaction", `You have not been invited by faction '${name}'`);
        return false;
      }
      const fac = Factions[name];
      joinFaction(fac);

      // Update Faction Invitation list to account for joined + banned factions
      for (let i = 0; i < Player.factionInvitations.length; ++i) {
        if (Player.factionInvitations[i] == name || Factions[Player.factionInvitations[i]].isBanned) {
          Player.factionInvitations.splice(i, 1);
          i--;
        }
      }
      Player.gainIntelligenceExp(CONSTANTS.IntelligenceSingFnBaseExpGain);
      workerScript.log("joinFaction", `Joined the '${name}' faction.`);
      return true;
    },
    workForFaction: function (name: any, type: any): any {
      updateDynamicRam("workForFaction", getRamCost("workForFaction"));
      checkSingularityAccess("workForFaction", 2);
      getFaction("workForFaction", name);

      // if the player is in a gang and the target faction is any of the gang faction, fail
      if (Player.inGang() && AllGangs[name] !== undefined) {
        workerScript.log("workForFaction", `Faction '${name}' does not offer work at the moment.`);
        return;
      }

      if (!Player.factions.includes(name)) {
        workerScript.log("workForFaction", `You are not a member of '${name}'`);
        return false;
      }

      if (Player.isWorking) {
        const txt = Player.singularityStopWork();
        workerScript.log("workForFaction", txt);
      }

      const fac = Factions[name];
      // Arrays listing factions that allow each time of work
      const hackAvailable = [
        "Illuminati",
        "Daedalus",
        "The Covenant",
        "ECorp",
        "MegaCorp",
        "Bachman & Associates",
        "Blade Industries",
        "NWO",
        "Clarke Incorporated",
        "OmniTek Incorporated",
        "Four Sigma",
        "KuaiGong International",
        "Fulcrum Secret Technologies",
        "BitRunners",
        "The Black Hand",
        "NiteSec",
        "Chongqing",
        "Sector-12",
        "New Tokyo",
        "Aevum",
        "Ishima",
        "Volhaven",
        "Speakers for the Dead",
        "The Dark Army",
        "The Syndicate",
        "Silhouette",
        "Netburners",
        "Tian Di Hui",
        "CyberSec",
      ];
      const fdWkAvailable = [
        "Illuminati",
        "Daedalus",
        "The Covenant",
        "ECorp",
        "MegaCorp",
        "Bachman & Associates",
        "Blade Industries",
        "NWO",
        "Clarke Incorporated",
        "OmniTek Incorporated",
        "Four Sigma",
        "KuaiGong International",
        "The Black Hand",
        "Chongqing",
        "Sector-12",
        "New Tokyo",
        "Aevum",
        "Ishima",
        "Volhaven",
        "Speakers for the Dead",
        "The Dark Army",
        "The Syndicate",
        "Silhouette",
        "Tetrads",
        "Slum Snakes",
      ];
      const scWkAvailable = [
        "ECorp",
        "MegaCorp",
        "Bachman & Associates",
        "Blade Industries",
        "NWO",
        "Clarke Incorporated",
        "OmniTek Incorporated",
        "Four Sigma",
        "KuaiGong International",
        "Fulcrum Secret Technologies",
        "Chongqing",
        "Sector-12",
        "New Tokyo",
        "Aevum",
        "Ishima",
        "Volhaven",
        "Speakers for the Dead",
        "The Syndicate",
        "Tetrads",
        "Slum Snakes",
        "Tian Di Hui",
      ];

      switch (type.toLowerCase()) {
        case "hacking":
        case "hacking contracts":
        case "hackingcontracts":
          if (!hackAvailable.includes(fac.name)) {
            workerScript.log("workForFaction", `Faction '${fac.name}' do not need help with hacking contracts.`);
            return false;
          }
          Player.startFactionHackWork(Router, fac);
          workerScript.log("workForFaction", `Started carrying out hacking contracts for '${fac.name}'`);
          return true;
        case "field":
        case "fieldwork":
        case "field work":
          if (!fdWkAvailable.includes(fac.name)) {
            workerScript.log("workForFaction", `Faction '${fac.name}' do not need help with field missions.`);
            return false;
          }
          Player.startFactionFieldWork(Router, fac);
          workerScript.log("workForFaction", `Started carrying out field missions for '${fac.name}'`);
          return true;
        case "security":
        case "securitywork":
        case "security work":
          if (!scWkAvailable.includes(fac.name)) {
            workerScript.log("workForFaction", `Faction '${fac.name}' do not need help with security work.`);
            return false;
          }
          Player.startFactionSecurityWork(Router, fac);
          workerScript.log("workForFaction", `Started carrying out security work for '${fac.name}'`);
          return true;
        default:
          workerScript.log("workForFaction", `Invalid work type: '${type}`);
      }
      return true;
    },
    getFactionRep: function (name: any): any {
      updateDynamicRam("getFactionRep", getRamCost("getFactionRep"));
      checkSingularityAccess("getFactionRep", 2);
      const faction = getFaction("getFactionRep", name);
      return faction.playerReputation;
    },
    getFactionFavor: function (name: any): any {
      updateDynamicRam("getFactionFavor", getRamCost("getFactionFavor"));
      checkSingularityAccess("getFactionFavor", 2);
      const faction = getFaction("getFactionFavor", name);
      return faction.favor;
    },
    getFactionFavorGain: function (name: any): any {
      updateDynamicRam("getFactionFavorGain", getRamCost("getFactionFavorGain"));
      checkSingularityAccess("getFactionFavorGain", 2);
      const faction = getFaction("getFactionFavorGain", name);
      return faction.getFavorGain()[0];
    },
    donateToFaction: function (name: any, amt: any): any {
      updateDynamicRam("donateToFaction", getRamCost("donateToFaction"));
      checkSingularityAccess("donateToFaction", 3);
      const faction = getFaction("donateToFaction", name);

      if (typeof amt !== "number" || amt <= 0) {
        workerScript.log("donateToFaction", `Invalid donation amount: '${amt}'.`);
        return false;
      }
      if (Player.money.lt(amt)) {
        workerScript.log(
          "donateToFaction",
          `You do not have enough money to donate ${numeralWrapper.formatMoney(amt)} to '${name}'`,
        );
        return false;
      }
      const repNeededToDonate = Math.round(CONSTANTS.BaseFavorToDonate * BitNodeMultipliers.RepToDonateToFaction);
      if (faction.favor < repNeededToDonate) {
        workerScript.log(
          "donateToFaction",
          `You do not have enough favor to donate to this faction. Have ${faction.favor}, need ${repNeededToDonate}`,
        );
        return false;
      }
      const repGain = (amt / CONSTANTS.DonateMoneyToRepDivisor) * Player.faction_rep_mult;
      faction.playerReputation += repGain;
      Player.loseMoney(amt);
      workerScript.log(
        "donateToFaction",
        `${numeralWrapper.formatMoney(amt)} donated to '${name}' for ${numeralWrapper.formatReputation(
          repGain,
        )} reputation`,
      );
      return true;
    },
    createProgram: function (name: any): any {
      updateDynamicRam("createProgram", getRamCost("createProgram"));
      checkSingularityAccess("createProgram", 3);

      if (Player.isWorking) {
        const txt = Player.singularityStopWork();
        workerScript.log("createProgram", txt);
      }

      name = name.toLowerCase();

      let p = null;
      for (const key in Programs) {
        if (Programs[key].name.toLowerCase() == name) {
          p = Programs[key];
        }
      }

      if (p == null) {
        workerScript.log("createProgram", `The specified program does not exist: '${name}`);
        return false;
      }

      if (Player.hasProgram(p.name)) {
        workerScript.log("createProgram", `You already have the '${p.name}' program`);
        return false;
      }

      const create = p.create;
      if (create === null) {
        workerScript.log("createProgram", `You cannot create the '${p.name}' program`);
        return false;
      }

      if (!create.req(Player)) {
        workerScript.log("createProgram", `Hacking level is too low to create '${p.name}' (level ${create.level} req)`);
        return false;
      }

      Player.startCreateProgramWork(Router, p.name, create.time, create.level);
      workerScript.log("createProgram", `Began creating program: '${name}'`);
      return true;
    },
    commitCrime: function (crimeRoughName: any): any {
      updateDynamicRam("commitCrime", getRamCost("commitCrime"));
      checkSingularityAccess("commitCrime", 3);

      if (Player.isWorking) {
        const txt = Player.singularityStopWork();
        workerScript.log("commitCrime", txt);
      }

      // Set Location to slums
      Player.gotoLocation(LocationName.Slums);

      const crime = findCrime(crimeRoughName.toLowerCase());
      if (crime == null) {
        // couldn't find crime
        throw makeRuntimeErrorMsg("commitCrime", `Invalid crime: '${crimeRoughName}'`);
      }
      workerScript.log("commitCrime", `Attempting to commit ${crime.name}...`);
      return crime.commit(Router, Player, 1, workerScript);
    },
    getCrimeChance: function (crimeRoughName: any): any {
      updateDynamicRam("getCrimeChance", getRamCost("getCrimeChance"));
      checkSingularityAccess("getCrimeChance", 3);

      const crime = findCrime(crimeRoughName.toLowerCase());
      if (crime == null) {
        throw makeRuntimeErrorMsg("getCrimeChance", `Invalid crime: ${crimeRoughName}`);
      }

      return crime.successRate(Player);
    },
    getCrimeStats: function (crimeRoughName: any): any {
      updateDynamicRam("getCrimeStats", getRamCost("getCrimeStats"));
      checkSingularityAccess("getCrimeStats", 3);

      const crime = findCrime(crimeRoughName.toLowerCase());
      if (crime == null) {
        throw makeRuntimeErrorMsg("getCrimeStats", `Invalid crime: ${crimeRoughName}`);
      }

      return Object.assign({}, crime);
    },
    getOwnedAugmentations: function (purchased: any = false): any {
      updateDynamicRam("getOwnedAugmentations", getRamCost("getOwnedAugmentations"));
      checkSingularityAccess("getOwnedAugmentations", 3);
      const res = [];
      for (let i = 0; i < Player.augmentations.length; ++i) {
        res.push(Player.augmentations[i].name);
      }
      if (purchased) {
        for (let i = 0; i < Player.queuedAugmentations.length; ++i) {
          res.push(Player.queuedAugmentations[i].name);
        }
      }
      return res;
    },
    getOwnedSourceFiles: function (): any {
      updateDynamicRam("getOwnedSourceFiles", getRamCost("getOwnedSourceFiles"));
      checkSingularityAccess("getOwnedSourceFiles", 3);
      const res = [];
      for (let i = 0; i < Player.sourceFiles.length; ++i) {
        res.push({
          n: Player.sourceFiles[i].n,
          lvl: Player.sourceFiles[i].lvl,
        });
      }
      return res;
    },
    getAugmentationsFromFaction: function (facname: any): any {
      updateDynamicRam("getAugmentationsFromFaction", getRamCost("getAugmentationsFromFaction"));
      checkSingularityAccess("getAugmentationsFromFaction", 3);
      const faction = getFaction("getAugmentationsFromFaction", facname);

      // If player has a gang with this faction, return all augmentations.
      if (Player.hasGangWith(facname)) {
        const res = [];
        for (const augName in Augmentations) {
          const aug = Augmentations[augName];
          if (!aug.isSpecial) {
            res.push(augName);
          }
        }

        return res;
      }

      return faction.augmentations.slice();
    },
    getAugmentationCost: function (name: any): any {
      updateDynamicRam("getAugmentationCost", getRamCost("getAugmentationCost"));
      checkSingularityAccess("getAugmentationCost", 3);
      const aug = getAugmentation("getAugmentationCost", name);
      return [aug.baseRepRequirement, aug.baseCost];
    },
    getAugmentationPrereq: function (name: any): any {
      updateDynamicRam("getAugmentationPrereq", getRamCost("getAugmentationPrereq"));
      checkSingularityAccess("getAugmentationPrereq", 3);
      const aug = getAugmentation("getAugmentationPrereq", name);
      return aug.prereqs.slice();
    },
    getAugmentationPrice: function (name: any): any {
      updateDynamicRam("getAugmentationPrice", getRamCost("getAugmentationPrice"));
      checkSingularityAccess("getAugmentationPrice", 3);
      const aug = getAugmentation("getAugmentationPrice", name);
      return aug.baseCost;
    },
    getAugmentationRepReq: function (name: any): any {
      updateDynamicRam("getAugmentationRepReq", getRamCost("getAugmentationRepReq"));
      checkSingularityAccess("getAugmentationRepReq", 3);
      const aug = getAugmentation("getAugmentationRepReq", name);
      return aug.baseRepRequirement;
    },
    getAugmentationStats: function (name: any): any {
      updateDynamicRam("getAugmentationStats", getRamCost("getAugmentationStats"));
      checkSingularityAccess("getAugmentationStats", 3);
      const aug = getAugmentation("getAugmentationStats", name);
      return Object.assign({}, aug.mults);
    },
    purchaseAugmentation: function (faction: any, name: any): any {
      updateDynamicRam("purchaseAugmentation", getRamCost("purchaseAugmentation"));
      checkSingularityAccess("purchaseAugmentation", 3);
      const fac = getFaction("purchaseAugmentation", faction);
      const aug = getAugmentation("purchaseAugmentation", name);

      let augs = [];
      if (Player.hasGangWith(faction)) {
        for (const augName in Augmentations) {
          const tempAug = Augmentations[augName];
          if (!tempAug.isSpecial) {
            augs.push(augName);
          }
        }
      } else {
        augs = fac.augmentations;
      }

      if (!augs.includes(name)) {
        workerScript.log("purchaseAugmentation", `Faction '${faction}' does not have the '${name}' augmentation.`);
        return false;
      }

      const isNeuroflux = aug.name === AugmentationNames.NeuroFluxGovernor;
      if (!isNeuroflux) {
        for (let j = 0; j < Player.queuedAugmentations.length; ++j) {
          if (Player.queuedAugmentations[j].name === aug.name) {
            workerScript.log("purchaseAugmentation", `You already have the '${name}' augmentation.`);
            return false;
          }
        }
        for (let j = 0; j < Player.augmentations.length; ++j) {
          if (Player.augmentations[j].name === aug.name) {
            workerScript.log("purchaseAugmentation", `You already have the '${name}' augmentation.`);
            return false;
          }
        }
      }

      if (fac.playerReputation < aug.baseRepRequirement) {
        workerScript.log("purchaseAugmentation", `You do not have enough reputation with '${fac.name}'.`);
        return false;
      }

      const res = purchaseAugmentation(aug, fac, true);
      workerScript.log("purchaseAugmentation", res);
      if (isString(res) && res.startsWith("You purchased")) {
        Player.gainIntelligenceExp(CONSTANTS.IntelligenceSingFnBaseExpGain);
        return true;
      } else {
        return false;
      }
    },
    softReset: function (cbScript: any): any {
      updateDynamicRam("softReset", getRamCost("softReset"));
      checkSingularityAccess("softReset", 3);

      workerScript.log("softReset", "Soft resetting. This will cause this script to be killed");
      setTimeout(() => {
        prestigeAugmentation();
        runAfterReset(cbScript);
      }, 0);

      // Prevent workerScript from "finishing execution naturally"
      workerScript.running = false;
      killWorkerScript(workerScript);
    },
    installAugmentations: function (cbScript: any): any {
      updateDynamicRam("installAugmentations", getRamCost("installAugmentations"));
      checkSingularityAccess("installAugmentations", 3);

      if (Player.queuedAugmentations.length === 0) {
        workerScript.log("installAugmentations", "You do not have any Augmentations to be installed.");
        return false;
      }
      Player.gainIntelligenceExp(CONSTANTS.IntelligenceSingFnBaseExpGain);
      workerScript.log("installAugmentations", "Installing Augmentations. This will cause this script to be killed");
      setTimeout(() => {
        installAugmentations();
        runAfterReset(cbScript);
      }, 0);

      workerScript.running = false; // Prevent workerScript from "finishing execution naturally"
      killWorkerScript(workerScript);
    },

    // Gang API
    gang: gang,

    // Bladeburner API
    bladeburner: {
      getContractNames: function (): any {
        updateDynamicRam("getContractNames", getRamCost("bladeburner", "getContractNames"));
        checkBladeburnerAccess("getContractNames");
        const bladeburner = Player.bladeburner;
        if (bladeburner === null) throw new Error("Should not be called without Bladeburner");
        return bladeburner.getContractNamesNetscriptFn();
      },
      getOperationNames: function (): any {
        updateDynamicRam("getOperationNames", getRamCost("bladeburner", "getOperationNames"));
        checkBladeburnerAccess("getOperationNames");
        const bladeburner = Player.bladeburner;
        if (bladeburner === null) throw new Error("Should not be called without Bladeburner");
        return bladeburner.getOperationNamesNetscriptFn();
      },
      getBlackOpNames: function (): any {
        updateDynamicRam("getBlackOpNames", getRamCost("bladeburner", "getBlackOpNames"));
        checkBladeburnerAccess("getBlackOpNames");
        const bladeburner = Player.bladeburner;
        if (bladeburner === null) throw new Error("Should not be called without Bladeburner");
        return bladeburner.getBlackOpNamesNetscriptFn();
      },
      getBlackOpRank: function (name: any = ""): any {
        updateDynamicRam("getBlackOpRank", getRamCost("bladeburner", "getBlackOpRank"));
        checkBladeburnerAccess("getBlackOpRank");
        const action: any = getBladeburnerActionObject("getBlackOpRank", "blackops", name);
        return action.reqdRank;
      },
      getGeneralActionNames: function (): any {
        updateDynamicRam("getGeneralActionNames", getRamCost("bladeburner", "getGeneralActionNames"));
        checkBladeburnerAccess("getGeneralActionNames");
        const bladeburner = Player.bladeburner;
        if (bladeburner === null) throw new Error("Should not be called without Bladeburner");
        return bladeburner.getGeneralActionNamesNetscriptFn();
      },
      getSkillNames: function (): any {
        updateDynamicRam("getSkillNames", getRamCost("bladeburner", "getSkillNames"));
        checkBladeburnerAccess("getSkillNames");
        const bladeburner = Player.bladeburner;
        if (bladeburner === null) throw new Error("Should not be called without Bladeburner");
        return bladeburner.getSkillNamesNetscriptFn();
      },
      startAction: function (type: any = "", name: any = ""): any {
        updateDynamicRam("startAction", getRamCost("bladeburner", "startAction"));
        checkBladeburnerAccess("startAction");
        const bladeburner = Player.bladeburner;
        if (bladeburner === null) throw new Error("Should not be called without Bladeburner");
        try {
          return bladeburner.startActionNetscriptFn(Player, type, name, workerScript);
        } catch (e) {
          throw makeRuntimeErrorMsg("bladeburner.startAction", e);
        }
      },
      stopBladeburnerAction: function (): any {
        updateDynamicRam("stopBladeburnerAction", getRamCost("bladeburner", "stopBladeburnerAction"));
        checkBladeburnerAccess("stopBladeburnerAction");
        const bladeburner = Player.bladeburner;
        if (bladeburner === null) throw new Error("Should not be called without Bladeburner");
        return bladeburner.resetAction();
      },
      getCurrentAction: function (): any {
        updateDynamicRam("getCurrentAction", getRamCost("bladeburner", "getCurrentAction"));
        checkBladeburnerAccess("getCurrentAction");
        const bladeburner = Player.bladeburner;
        if (bladeburner === null) throw new Error("Should not be called without Bladeburner");
        return bladeburner.getTypeAndNameFromActionId(bladeburner.action);
      },
      getActionTime: function (type: any = "", name: any = ""): any {
        updateDynamicRam("getActionTime", getRamCost("bladeburner", "getActionTime"));
        checkBladeburnerAccess("getActionTime");
        const bladeburner = Player.bladeburner;
        if (bladeburner === null) throw new Error("Should not be called without Bladeburner");
        try {
          return bladeburner.getActionTimeNetscriptFn(Player, type, name, workerScript);
        } catch (e) {
          throw makeRuntimeErrorMsg("bladeburner.getActionTime", e);
        }
      },
      getActionEstimatedSuccessChance: function (type: any = "", name: any = ""): any {
        updateDynamicRam(
          "getActionEstimatedSuccessChance",
          getRamCost("bladeburner", "getActionEstimatedSuccessChance"),
        );
        checkBladeburnerAccess("getActionEstimatedSuccessChance");
        const bladeburner = Player.bladeburner;
        if (bladeburner === null) throw new Error("Should not be called without Bladeburner");
        try {
          return bladeburner.getActionEstimatedSuccessChanceNetscriptFn(Player, type, name, workerScript);
        } catch (e) {
          throw makeRuntimeErrorMsg("bladeburner.getActionEstimatedSuccessChance", e);
        }
      },
      getActionRepGain: function (type: any = "", name: any = "", level: any): any {
        updateDynamicRam("getActionRepGain", getRamCost("bladeburner", "getActionRepGain"));
        checkBladeburnerAccess("getActionRepGain");
        const action = getBladeburnerActionObject("getActionRepGain", type, name);
        let rewardMultiplier;
        if (level == null || isNaN(level)) {
          rewardMultiplier = Math.pow(action.rewardFac, action.level - 1);
        } else {
          rewardMultiplier = Math.pow(action.rewardFac, level - 1);
        }

        return action.rankGain * rewardMultiplier * BitNodeMultipliers.BladeburnerRank;
      },
      getActionCountRemaining: function (type: any = "", name: any = ""): any {
        updateDynamicRam("getActionCountRemaining", getRamCost("bladeburner", "getActionCountRemaining"));
        checkBladeburnerAccess("getActionCountRemaining");
        const bladeburner = Player.bladeburner;
        if (bladeburner === null) throw new Error("Should not be called without Bladeburner");
        try {
          return bladeburner.getActionCountRemainingNetscriptFn(type, name, workerScript);
        } catch (e) {
          throw makeRuntimeErrorMsg("bladeburner.getActionCountRemaining", e);
        }
      },
      getActionMaxLevel: function (type: any = "", name: any = ""): any {
        updateDynamicRam("getActionMaxLevel", getRamCost("bladeburner", "getActionMaxLevel"));
        checkBladeburnerAccess("getActionMaxLevel");
        const action = getBladeburnerActionObject("getActionMaxLevel", type, name);
        return action.maxLevel;
      },
      getActionCurrentLevel: function (type: any = "", name: any = ""): any {
        updateDynamicRam("getActionCurrentLevel", getRamCost("bladeburner", "getActionCurrentLevel"));
        checkBladeburnerAccess("getActionCurrentLevel");
        const action = getBladeburnerActionObject("getActionCurrentLevel", type, name);
        return action.level;
      },
      getActionAutolevel: function (type: any = "", name: any = ""): any {
        updateDynamicRam("getActionAutolevel", getRamCost("bladeburner", "getActionAutolevel"));
        checkBladeburnerAccess("getActionAutolevel");
        const action = getBladeburnerActionObject("getActionCurrentLevel", type, name);
        return action.autoLevel;
      },
      setActionAutolevel: function (type: any = "", name: any = "", autoLevel: any = true): any {
        updateDynamicRam("setActionAutolevel", getRamCost("bladeburner", "setActionAutolevel"));
        checkBladeburnerAccess("setActionAutolevel");
        const action = getBladeburnerActionObject("setActionAutolevel", type, name);
        action.autoLevel = autoLevel;
      },
      setActionLevel: function (type: any = "", name: any = "", level: any = 1): any {
        updateDynamicRam("setActionLevel", getRamCost("bladeburner", "setActionLevel"));
        checkBladeburnerAccess("setActionLevel");
        const action = getBladeburnerActionObject("setActionLevel", type, name);
        if (level < 1 || level > action.maxLevel) {
          throw makeRuntimeErrorMsg(
            "bladeburner.setActionLevel",
            `Level must be between 1 and ${action.maxLevel}, is ${level}`,
          );
        }
        action.level = level;
      },
      getRank: function (): any {
        updateDynamicRam("getRank", getRamCost("bladeburner", "getRank"));
        checkBladeburnerAccess("getRank");
        const bladeburner = Player.bladeburner;
        if (bladeburner === null) throw new Error("Should not be called without Bladeburner");
        return bladeburner.rank;
      },
      getSkillPoints: function (): any {
        updateDynamicRam("getSkillPoints", getRamCost("bladeburner", "getSkillPoints"));
        checkBladeburnerAccess("getSkillPoints");
        const bladeburner = Player.bladeburner;
        if (bladeburner === null) throw new Error("Should not be called without Bladeburner");
        return bladeburner.skillPoints;
      },
      getSkillLevel: function (skillName: any = ""): any {
        updateDynamicRam("getSkillLevel", getRamCost("bladeburner", "getSkillLevel"));
        checkBladeburnerAccess("getSkillLevel");
        const bladeburner = Player.bladeburner;
        if (bladeburner === null) throw new Error("Should not be called without Bladeburner");
        try {
          return bladeburner.getSkillLevelNetscriptFn(skillName, workerScript);
        } catch (e) {
          throw makeRuntimeErrorMsg("bladeburner.getSkillLevel", e);
        }
      },
      getSkillUpgradeCost: function (skillName: any = ""): any {
        updateDynamicRam("getSkillUpgradeCost", getRamCost("bladeburner", "getSkillUpgradeCost"));
        checkBladeburnerAccess("getSkillUpgradeCost");
        const bladeburner = Player.bladeburner;
        if (bladeburner === null) throw new Error("Should not be called without Bladeburner");
        try {
          return bladeburner.getSkillUpgradeCostNetscriptFn(skillName, workerScript);
        } catch (e) {
          throw makeRuntimeErrorMsg("bladeburner.getSkillUpgradeCost", e);
        }
      },
      upgradeSkill: function (skillName: any): any {
        updateDynamicRam("upgradeSkill", getRamCost("bladeburner", "upgradeSkill"));
        checkBladeburnerAccess("upgradeSkill");
        const bladeburner = Player.bladeburner;
        if (bladeburner === null) throw new Error("Should not be called without Bladeburner");
        try {
          return bladeburner.upgradeSkillNetscriptFn(skillName, workerScript);
        } catch (e) {
          throw makeRuntimeErrorMsg("bladeburner.upgradeSkill", e);
        }
      },
      getTeamSize: function (type: any = "", name: any = ""): any {
        updateDynamicRam("getTeamSize", getRamCost("bladeburner", "getTeamSize"));
        checkBladeburnerAccess("getTeamSize");
        const bladeburner = Player.bladeburner;
        if (bladeburner === null) throw new Error("Should not be called without Bladeburner");
        try {
          return bladeburner.getTeamSizeNetscriptFn(type, name, workerScript);
        } catch (e) {
          throw makeRuntimeErrorMsg("bladeburner.getTeamSize", e);
        }
      },
      setTeamSize: function (type: any = "", name: any = "", size: any): any {
        updateDynamicRam("setTeamSize", getRamCost("bladeburner", "setTeamSize"));
        checkBladeburnerAccess("setTeamSize");
        const bladeburner = Player.bladeburner;
        if (bladeburner === null) throw new Error("Should not be called without Bladeburner");
        try {
          return bladeburner.setTeamSizeNetscriptFn(type, name, size, workerScript);
        } catch (e) {
          throw makeRuntimeErrorMsg("bladeburner.setTeamSize", e);
        }
      },
      getCityEstimatedPopulation: function (cityName: any): any {
        updateDynamicRam("getCityEstimatedPopulation", getRamCost("bladeburner", "getCityEstimatedPopulation"));
        checkBladeburnerAccess("getCityEstimatedPopulation");
        checkBladeburnerCity("getCityEstimatedPopulation", cityName);
        const bladeburner = Player.bladeburner;
        if (bladeburner === null) throw new Error("Should not be called without Bladeburner");
        return bladeburner.cities[cityName].popEst;
      },
      getCityEstimatedCommunities: function (cityName: any): any {
        updateDynamicRam("getCityEstimatedCommunities", getRamCost("bladeburner", "getCityEstimatedCommunities"));
        checkBladeburnerAccess("getCityEstimatedCommunities");
        checkBladeburnerCity("getCityEstimatedCommunities", cityName);
        const bladeburner = Player.bladeburner;
        if (bladeburner === null) throw new Error("Should not be called without Bladeburner");
        return bladeburner.cities[cityName].commsEst;
      },
      getCityChaos: function (cityName: any): any {
        updateDynamicRam("getCityChaos", getRamCost("bladeburner", "getCityChaos"));
        checkBladeburnerAccess("getCityChaos");
        checkBladeburnerCity("getCityChaos", cityName);
        const bladeburner = Player.bladeburner;
        if (bladeburner === null) throw new Error("Should not be called without Bladeburner");
        return bladeburner.cities[cityName].chaos;
      },
      getCity: function (): any {
        updateDynamicRam("getCity", getRamCost("bladeburner", "getCity"));
        checkBladeburnerAccess("getCityChaos");
        const bladeburner = Player.bladeburner;
        if (bladeburner === null) throw new Error("Should not be called without Bladeburner");
        return bladeburner.city;
      },
      switchCity: function (cityName: any): any {
        updateDynamicRam("switchCity", getRamCost("bladeburner", "switchCity"));
        checkBladeburnerAccess("switchCity");
        checkBladeburnerCity("switchCity", cityName);
        const bladeburner = Player.bladeburner;
        if (bladeburner === null) throw new Error("Should not be called without Bladeburner");
        return (bladeburner.city = cityName);
      },
      getStamina: function (): any {
        updateDynamicRam("getStamina", getRamCost("bladeburner", "getStamina"));
        checkBladeburnerAccess("getStamina");
        const bladeburner = Player.bladeburner;
        if (bladeburner === null) throw new Error("Should not be called without Bladeburner");
        return [bladeburner.stamina, bladeburner.maxStamina];
      },
      joinBladeburnerFaction: function (): any {
        updateDynamicRam("joinBladeburnerFaction", getRamCost("bladeburner", "joinBladeburnerFaction"));
        checkBladeburnerAccess("joinBladeburnerFaction", true);
        const bladeburner = Player.bladeburner;
        if (bladeburner === null) throw new Error("Should not be called without Bladeburner");
        return bladeburner.joinBladeburnerFactionNetscriptFn(workerScript);
      },
      joinBladeburnerDivision: function (): any {
        updateDynamicRam("joinBladeburnerDivision", getRamCost("bladeburner", "joinBladeburnerDivision"));
        checkBladeburnerAccess("joinBladeburnerDivision", true);
        const bladeburner = Player.bladeburner;
        if (bladeburner === null) throw new Error("Should not be called without Bladeburner");
        if (Player.bitNodeN === 7 || SourceFileFlags[7] > 0) {
          if (Player.bitNodeN === 8) {
            return false;
          }
          if (Player.bladeburner instanceof Bladeburner) {
            return true; // Already member
          } else if (
            Player.strength >= 100 &&
            Player.defense >= 100 &&
            Player.dexterity >= 100 &&
            Player.agility >= 100
          ) {
            Player.bladeburner = new Bladeburner(Player);
            workerScript.log("joinBladeburnerDivision", "You have been accepted into the Bladeburner division");

            const worldHeader = document.getElementById("world-menu-header");
            if (worldHeader instanceof HTMLElement) {
              worldHeader.click();
              worldHeader.click();
            }

            return true;
          } else {
            workerScript.log(
              "joinBladeburnerDivision",
              "You do not meet the requirements for joining the Bladeburner division",
            );
            return false;
          }
        }
      },
      getBonusTime: function (): any {
        updateDynamicRam("getBonusTime", getRamCost("bladeburner", "getBonusTime"));
        checkBladeburnerAccess("getBonusTime");
        const bladeburner = Player.bladeburner;
        if (bladeburner === null) throw new Error("Should not be called without Bladeburner");
        return Math.round(bladeburner.storedCycles / 5);
      },
    }, // End Bladeburner

    // Hi, if you're reading this you're a bit nosy.
    // There's a corporation API but it's very imbalanced right now.
    // It's here so players can test with if they want.
    corporation: {
      expandIndustry: function (industryName: any, divisionName: any): any {
        const corporation = Player.corporation;
        if (corporation === null) throw new Error("Should not be called without a corporation");
        NewIndustry(corporation, industryName, divisionName);
      },
      expandCity: function (divisionName: any, cityName: any): any {
        const division = getDivision(divisionName);
        const corporation = Player.corporation;
        if (corporation === null) throw new Error("Should not be called without a corporation");
        NewCity(corporation, division, cityName);
      },
      unlockUpgrade: function (upgradeName: any): any {
        const upgrade = Object.values(CorporationUnlockUpgrades).find((upgrade) => upgrade[2] === upgradeName);
        if (upgrade === undefined) throw new Error(`No upgrade named '${upgradeName}'`);
        const corporation = Player.corporation;
        if (corporation === null) throw new Error("Should not be called without a corporation");
        UnlockUpgrade(corporation, upgrade);
      },
      levelUpgrade: function (upgradeName: any): any {
        const upgrade = Object.values(CorporationUpgrades).find((upgrade) => upgrade[4] === upgradeName);
        if (upgrade === undefined) throw new Error(`No upgrade named '${upgradeName}'`);
        const corporation = Player.corporation;
        if (corporation === null) throw new Error("Should not be called without a corporation");
        LevelUpgrade(corporation, upgrade);
      },
      issueDividends: function (percent: any): any {
        const corporation = Player.corporation;
        if (corporation === null) throw new Error("Should not be called without a corporation");
        IssueDividends(corporation, percent);
      },
      sellMaterial: function (divisionName: any, cityName: any, materialName: any, amt: any, price: any): any {
        const material = getMaterial(divisionName, cityName, materialName);
        SellMaterial(material, amt, price);
      },
      sellProduct: function (divisionName: any, cityName: any, productName: any, amt: any, price: any, all: any): any {
        const product = getProduct(divisionName, productName);
        SellProduct(product, cityName, amt, price, all);
      },
      discontinueProduct: function (divisionName: any, productName: any): any {
        getDivision(divisionName).discontinueProduct(getProduct(divisionName, productName));
      },
      setSmartSupply: function (divisionName: any, cityName: any, enabled: any): any {
        const warehouse = getWarehouse(divisionName, cityName);
        SetSmartSupply(warehouse, enabled);
      },
      // setSmartSupplyUseLeftovers: function (): any {},
      buyMaterial: function (divisionName: any, cityName: any, materialName: any, amt: any): any {
        const material = getMaterial(divisionName, cityName, materialName);
        BuyMaterial(material, amt);
      },
      employees: function (divisionName: any, cityName: any): any {
        const office = getOffice(divisionName, cityName);
        return office.employees.map((e) => Object.assign({}, e));
      },
      assignJob: function (divisionName: any, cityName: any, employeeName: any, job: any): any {
        const employee = getEmployee(divisionName, cityName, employeeName);
        AssignJob(employee, job);
      },
      hireEmployee: function (divisionName: any, cityName: any): any {
        const office = getOffice(divisionName, cityName);
        office.hireRandomEmployee();
      },
      upgradeOfficeSize: function (divisionName: any, cityName: any, size: any): any {
        const office = getOffice(divisionName, cityName);
        const corporation = Player.corporation;
        if (corporation === null) throw new Error("Should not be called without a corporation");
        UpgradeOfficeSize(corporation, office, size);
      },
      throwParty: function (divisionName: any, cityName: any, costPerEmployee: any): any {
        const office = getOffice(divisionName, cityName);
        const corporation = Player.corporation;
        if (corporation === null) throw new Error("Should not be called without a corporation");
        ThrowParty(corporation, office, costPerEmployee);
      },
      purchaseWarehouse: function (divisionName: any, cityName: any): any {
        const corporation = Player.corporation;
        if (corporation === null) throw new Error("Should not be called without a corporation");
        PurchaseWarehouse(corporation, getDivision(divisionName), cityName);
      },
      upgradeWarehouse: function (divisionName: any, cityName: any): any {
        const corporation = Player.corporation;
        if (corporation === null) throw new Error("Should not be called without a corporation");
        UpgradeWarehouse(corporation, getDivision(divisionName), getWarehouse(divisionName, cityName));
      },
      buyCoffee: function (divisionName: any, cityName: any): any {
        const corporation = Player.corporation;
        if (corporation === null) throw new Error("Should not be called without a corporation");
        BuyCoffee(corporation, getDivision(divisionName), getOffice(divisionName, cityName));
      },
      hireAdVert: function (divisionName: any): any {
        const corporation = Player.corporation;
        if (corporation === null) throw new Error("Should not be called without a corporation");
        HireAdVert(corporation, getDivision(divisionName), getOffice(divisionName, "Sector-12"));
      },
      makeProduct: function (
        divisionName: any,
        cityName: any,
        productName: any,
        designInvest: any,
        marketingInvest: any,
      ): any {
        const corporation = Player.corporation;
        if (corporation === null) throw new Error("Should not be called without a corporation");
        MakeProduct(corporation, getDivision(divisionName), cityName, productName, designInvest, marketingInvest);
      },
      research: function (divisionName: any, researchName: any): any {
        Research(getDivision(divisionName), researchName);
      },
      exportMaterial: function (
        sourceDivision: any,
        sourceCity: any,
        targetDivision: any,
        targetCity: any,
        materialName: any,
        amt: any,
      ): any {
        ExportMaterial(targetDivision, targetCity, getMaterial(sourceDivision, sourceCity, materialName), amt + "");
      },
      cancelExportMaterial: function (
        sourceDivision: any,
        sourceCity: any,
        targetDivision: any,
        targetCity: any,
        materialName: any,
        amt: any,
      ): any {
        CancelExportMaterial(
          targetDivision,
          targetCity,
          getMaterial(sourceDivision, sourceCity, materialName),
          amt + "",
        );
      },
      setMaterialMarketTA1: function (divisionName: any, cityName: any, materialName: any, on: any): any {
        SetMaterialMarketTA1(getMaterial(divisionName, cityName, materialName), on);
      },
      setMaterialMarketTA2: function (divisionName: any, cityName: any, materialName: any, on: any) {
        SetMaterialMarketTA2(getMaterial(divisionName, cityName, materialName), on);
      },
      setProductMarketTA1: function (divisionName: any, productName: any, on: any): any {
        SetProductMarketTA1(getProduct(divisionName, productName), on);
      },
      setProductMarketTA2: function (divisionName: any, productName: any, on: any) {
        SetProductMarketTA2(getProduct(divisionName, productName), on);
      },
      // If you modify these objects you will affect them for real, it's not
      // copies.
      getDivision: function (divisionName: any): any {
        return getDivision(divisionName);
      },
      getOffice: function (divisionName: any, cityName: any): any {
        return getOffice(divisionName, cityName);
      },
      getWarehouse: function (divisionName: any, cityName: any): any {
        return getWarehouse(divisionName, cityName);
      },
      getMaterial: function (divisionName: any, cityName: any, materialName: any): any {
        return getMaterial(divisionName, cityName, materialName);
      },
      getProduct: function (divisionName: any, productName: any): any {
        return getProduct(divisionName, productName);
      },
      getEmployee: function (divisionName: any, cityName: any, employeeName: any): any {
        return getEmployee(divisionName, cityName, employeeName);
      },
    }, // End Corporation API

    // Coding Contract API
    codingcontract: {
      attempt: function (answer: any, fn: any, ip: any = workerScript.serverIp, { returnReward }: any = {}): any {
        updateDynamicRam("attempt", getRamCost("codingcontract", "attempt"));
        const contract = getCodingContract("attempt", ip, fn);

        // Convert answer to string. If the answer is a 2D array, then we have to
        // manually add brackets for the inner arrays
        if (is2DArray(answer)) {
          const answerComponents = [];
          for (let i = 0; i < answer.length; ++i) {
            answerComponents.push(["[", answer[i].toString(), "]"].join(""));
          }

          answer = answerComponents.join(",");
        } else {
          answer = String(answer);
        }

        const creward = contract.reward;
        if (creward === null) throw new Error("Somehow solved a contract that didn't have a reward");

        const serv = safeGetServer(ip, "codingcontract.attempt");
        if (contract.isSolution(answer)) {
          const reward = Player.gainCodingContractReward(creward, contract.getDifficulty());
          workerScript.log("attempt", `Successfully completed Coding Contract '${fn}'. Reward: ${reward}`);
          serv.removeContract(fn);
          return returnReward ? reward : true;
        } else {
          ++contract.tries;
          if (contract.tries >= contract.getMaxNumTries()) {
            workerScript.log("attempt", `Coding Contract attempt '${fn}' failed. Contract is now self-destructing`);
            serv.removeContract(fn);
          } else {
            workerScript.log(
              "attempt",
              `Coding Contract attempt '${fn}' failed. ${
                contract.getMaxNumTries() - contract.tries
              } attempts remaining.`,
            );
          }

          return returnReward ? "" : false;
        }
      },
      getContractType: function (fn: any, ip: any = workerScript.serverIp): any {
        updateDynamicRam("getContractType", getRamCost("codingcontract", "getContractType"));
        const contract = getCodingContract("getContractType", ip, fn);
        return contract.getType();
      },
      getData: function (fn: any, ip: any = workerScript.serverIp): any {
        updateDynamicRam("getData", getRamCost("codingcontract", "getData"));
        const contract = getCodingContract("getData", ip, fn);
        const data = contract.getData();
        if (data.constructor === Array) {
          // For two dimensional arrays, we have to copy the internal arrays using
          // slice() as well. As of right now, no contract has arrays that have
          // more than two dimensions
          const copy = data.slice();
          for (let i = 0; i < copy.length; ++i) {
            if (data[i].constructor === Array) {
              copy[i] = data[i].slice();
            }
          }

          return copy;
        } else {
          return data;
        }
      },
      getDescription: function (fn: any, ip: any = workerScript.serverIp): any {
        updateDynamicRam("getDescription", getRamCost("codingcontract", "getDescription"));
        const contract = getCodingContract("getDescription", ip, fn);
        return contract.getDescription();
      },
      getNumTriesRemaining: function (fn: any, ip: any = workerScript.serverIp): any {
        updateDynamicRam("getNumTriesRemaining", getRamCost("codingcontract", "getNumTriesRemaining"));
        const contract = getCodingContract("getNumTriesRemaining", ip, fn);
        return contract.getMaxNumTries() - contract.tries;
      },
    }, // End coding contracts

<<<<<<< HEAD
    // Duplicate Sleeve API
    sleeve: {
      getNumSleeves: function (): any {
        updateDynamicRam("getNumSleeves", getRamCost("sleeve", "getNumSleeves"));
        checkSleeveAPIAccess("getNumSleeves");
        return Player.sleeves.length;
      },
      setToShockRecovery: function (sleeveNumber: any = 0): any {
        updateDynamicRam("setToShockRecovery", getRamCost("sleeve", "setToShockRecovery"));
        checkSleeveAPIAccess("setToShockRecovery");
        checkSleeveNumber("setToShockRecovery", sleeveNumber);
        return Player.sleeves[sleeveNumber].shockRecovery(Player);
      },
      setToSynchronize: function (sleeveNumber: any = 0): any {
        updateDynamicRam("setToSynchronize", getRamCost("sleeve", "setToSynchronize"));
        checkSleeveAPIAccess("setToSynchronize");
        checkSleeveNumber("setToSynchronize", sleeveNumber);
        return Player.sleeves[sleeveNumber].synchronize(Player);
      },
      setToCommitCrime: function (sleeveNumber: any = 0, crimeName: any = ""): any {
        updateDynamicRam("setToCommitCrime", getRamCost("sleeve", "setToCommitCrime"));
        checkSleeveAPIAccess("setToCommitCrime");
        checkSleeveNumber("setToCommitCrime", sleeveNumber);
        return Player.sleeves[sleeveNumber].commitCrime(Player, crimeName);
      },
      setToUniversityCourse: function (sleeveNumber: any = 0, universityName: any = "", className: any = ""): any {
        updateDynamicRam("setToUniversityCourse", getRamCost("sleeve", "setToUniversityCourse"));
        checkSleeveAPIAccess("setToUniversityCourse");
        checkSleeveNumber("setToUniversityCourse", sleeveNumber);
        return Player.sleeves[sleeveNumber].takeUniversityCourse(Player, universityName, className);
      },
      travel: function (sleeveNumber: any = 0, cityName: any = ""): any {
        updateDynamicRam("travel", getRamCost("sleeve", "travel"));
        checkSleeveAPIAccess("travel");
        checkSleeveNumber("travel", sleeveNumber);
        return Player.sleeves[sleeveNumber].travel(Player, cityName);
      },
      setToCompanyWork: function (sleeveNumber: any = 0, companyName: any = ""): any {
        updateDynamicRam("setToCompanyWork", getRamCost("sleeve", "setToCompanyWork"));
        checkSleeveAPIAccess("setToCompanyWork");
        checkSleeveNumber("setToCompanyWork", sleeveNumber);

        // Cannot work at the same company that another sleeve is working at
        for (let i = 0; i < Player.sleeves.length; ++i) {
          if (i === sleeveNumber) {
            continue;
          }
          const other = Player.sleeves[i];
          if (other.currentTask === SleeveTaskType.Company && other.currentTaskLocation === companyName) {
            throw makeRuntimeErrorMsg(
              "sleeve.setToFactionWork",
              `Sleeve ${sleeveNumber} cannot work for company ${companyName} because Sleeve ${i} is already working for them.`,
            );
          }
        }

        return Player.sleeves[sleeveNumber].workForCompany(Player, companyName);
      },
      setToFactionWork: function (sleeveNumber: any = 0, factionName: any = "", workType: any = ""): any {
        updateDynamicRam("setToFactionWork", getRamCost("sleeve", "setToFactionWork"));
        checkSleeveAPIAccess("setToFactionWork");
        checkSleeveNumber("setToFactionWork", sleeveNumber);

        // Cannot work at the same faction that another sleeve is working at
        for (let i = 0; i < Player.sleeves.length; ++i) {
          if (i === sleeveNumber) {
            continue;
          }
          const other = Player.sleeves[i];
          if (other.currentTask === SleeveTaskType.Faction && other.currentTaskLocation === factionName) {
            throw makeRuntimeErrorMsg(
              "sleeve.setToFactionWork",
              `Sleeve ${sleeveNumber} cannot work for faction ${factionName} because Sleeve ${i} is already working for them.`,
            );
          }
        }

        return Player.sleeves[sleeveNumber].workForFaction(Player, factionName, workType);
      },
      setToGymWorkout: function (sleeveNumber: any = 0, gymName: any = "", stat: any = ""): any {
        updateDynamicRam("setToGymWorkout", getRamCost("sleeve", "setToGymWorkout"));
        checkSleeveAPIAccess("setToGymWorkout");
        checkSleeveNumber("setToGymWorkout", sleeveNumber);

        return Player.sleeves[sleeveNumber].workoutAtGym(Player, gymName, stat);
      },
      getSleeveStats: function (sleeveNumber: any = 0): any {
        updateDynamicRam("getSleeveStats", getRamCost("sleeve", "getSleeveStats"));
        checkSleeveAPIAccess("getSleeveStats");
        checkSleeveNumber("getSleeveStats", sleeveNumber);

        const sl = Player.sleeves[sleeveNumber];
        return {
          shock: 100 - sl.shock,
          sync: sl.sync,
          hacking_skill: sl.hacking_skill,
          strength: sl.strength,
          defense: sl.defense,
          dexterity: sl.dexterity,
          agility: sl.agility,
          charisma: sl.charisma,
        };
      },
      getTask: function (sleeveNumber: any = 0): any {
        updateDynamicRam("getTask", getRamCost("sleeve", "getTask"));
        checkSleeveAPIAccess("getTask");
        checkSleeveNumber("getTask", sleeveNumber);

        const sl = Player.sleeves[sleeveNumber];
        return {
          task: SleeveTaskType[sl.currentTask],
          crime: sl.crimeType,
          location: sl.currentTaskLocation,
          gymStatType: sl.gymStatType,
          factionWorkType: FactionWorkType[sl.factionWorkType],
        };
      },
      getInformation: function (sleeveNumber: any = 0): any {
        updateDynamicRam("getInformation", getRamCost("sleeve", "getInformation"));
        checkSleeveAPIAccess("getInformation");
        checkSleeveNumber("getInformation", sleeveNumber);

        const sl = Player.sleeves[sleeveNumber];
        return {
          city: sl.city,
          hp: sl.hp,
          jobs: Object.keys(Player.jobs), // technically sleeves have the same jobs as the player.
          jobTitle: Object.values(Player.jobs),
          maxHp: sl.max_hp,
          tor: SpecialServerIps.hasOwnProperty("Darkweb Server"), // There's no reason not to give that infomation here as well. Worst case scenario it isn't used.

          mult: {
            agility: sl.agility_mult,
            agilityExp: sl.agility_exp_mult,
            companyRep: sl.company_rep_mult,
            crimeMoney: sl.crime_money_mult,
            crimeSuccess: sl.crime_success_mult,
            defense: sl.defense_mult,
            defenseExp: sl.defense_exp_mult,
            dexterity: sl.dexterity_mult,
            dexterityExp: sl.dexterity_exp_mult,
            factionRep: sl.faction_rep_mult,
            hacking: sl.hacking_mult,
            hackingExp: sl.hacking_exp_mult,
            strength: sl.strength_mult,
            strengthExp: sl.strength_exp_mult,
            workMoney: sl.work_money_mult,
          },

          timeWorked: sl.currentTaskTime,
          earningsForSleeves: {
            workHackExpGain: sl.earningsForSleeves.hack,
            workStrExpGain: sl.earningsForSleeves.str,
            workDefExpGain: sl.earningsForSleeves.def,
            workDexExpGain: sl.earningsForSleeves.dex,
            workAgiExpGain: sl.earningsForSleeves.agi,
            workChaExpGain: sl.earningsForSleeves.cha,
            workMoneyGain: sl.earningsForSleeves.money,
          },
          earningsForPlayer: {
            workHackExpGain: sl.earningsForPlayer.hack,
            workStrExpGain: sl.earningsForPlayer.str,
            workDefExpGain: sl.earningsForPlayer.def,
            workDexExpGain: sl.earningsForPlayer.dex,
            workAgiExpGain: sl.earningsForPlayer.agi,
            workChaExpGain: sl.earningsForPlayer.cha,
            workMoneyGain: sl.earningsForPlayer.money,
          },
          earningsForTask: {
            workHackExpGain: sl.earningsForTask.hack,
            workStrExpGain: sl.earningsForTask.str,
            workDefExpGain: sl.earningsForTask.def,
            workDexExpGain: sl.earningsForTask.dex,
            workAgiExpGain: sl.earningsForTask.agi,
            workChaExpGain: sl.earningsForTask.cha,
            workMoneyGain: sl.earningsForTask.money,
          },
          workRepGain: sl.getRepGain(Player),
        };
      },
      getSleeveAugmentations: function (sleeveNumber: any = 0): any {
        updateDynamicRam("getSleeveAugmentations", getRamCost("sleeve", "getSleeveAugmentations"));
        checkSleeveAPIAccess("getSleeveAugmentations");
        checkSleeveNumber("getSleeveAugmentations", sleeveNumber);

        const augs = [];
        for (let i = 0; i < Player.sleeves[sleeveNumber].augmentations.length; i++) {
          augs.push(Player.sleeves[sleeveNumber].augmentations[i].name);
        }
        return augs;
      },
      getSleevePurchasableAugs: function (sleeveNumber: any = 0): any {
        updateDynamicRam("getSleevePurchasableAugs", getRamCost("sleeve", "getSleevePurchasableAugs"));
        checkSleeveAPIAccess("getSleevePurchasableAugs");
        checkSleeveNumber("getSleevePurchasableAugs", sleeveNumber);

        const purchasableAugs = findSleevePurchasableAugs(Player.sleeves[sleeveNumber], Player);
        const augs = [];
        for (let i = 0; i < purchasableAugs.length; i++) {
          const aug = purchasableAugs[i];
          augs.push({
            name: aug.name,
            cost: aug.startingCost,
          });
        }

        return augs;
      },
      purchaseSleeveAug: function (sleeveNumber: any = 0, augName: any = ""): any {
        updateDynamicRam("purchaseSleeveAug", getRamCost("sleeve", "purchaseSleeveAug"));
        checkSleeveAPIAccess("purchaseSleeveAug");
        checkSleeveNumber("purchaseSleeveAug", sleeveNumber);

        const aug = Augmentations[augName];
        if (!aug) {
          throw makeRuntimeErrorMsg("sleeve.purchaseSleeveAug", `Invalid aug: ${augName}`);
        }

        return Player.sleeves[sleeveNumber].tryBuyAugmentation(Player, aug);
      },
    }, // End sleeve

    // Stanek's gift API
    stanek: {
      charge: function (worldX: any, worldY: any): any {
        updateDynamicRam("charge", getRamCost("stanek", "charge"));
        //checkStanekAPIAccess("charge");
        const fragment = staneksGift.fragmentAt(worldX, worldY);
        if (!fragment) throw makeRuntimeErrorMsg("stanek.charge", `No fragment at (${worldX}, ${worldY})`);
        return netscriptDelay(1000, workerScript).then(function () {
          if (workerScript.env.stopFlag) {
            return Promise.reject(workerScript);
          }
          const ram = workerScript.scriptRef.ramUsage * workerScript.scriptRef.threads;
          return Promise.resolve(staneksGift.charge(worldX, worldY, ram));
        });
      },
      fragmentDefinitions: function () {
        updateDynamicRam("fragmentDefinitions", getRamCost("stanek", "fragmentDefinitions"));
        //checkStanekAPIAccess("fragmentDefinitions");
        return Fragments.map((f) => f.copy());
      },
      placedFragments: function () {
        updateDynamicRam("placedFragments", getRamCost("stanek", "placedFragments"));
        //checkStanekAPIAccess("placedFragments");
        return staneksGift.fragments.map((af) => {
          return { ...af.copy(), ...af.fragment().copy() };
        });
      },
      clear: function () {
        updateDynamicRam("clear", getRamCost("stanek", "clear"));
        //checkStanekAPIAccess("clear");
        staneksGift.clear();
      },
      canPlace: function (worldX: any, worldY: any, fragmentId: any): any {
        updateDynamicRam("canPlace", getRamCost("stanek", "canPlace"));
        //checkStanekAPIAccess("canPlace");
        const fragment = FragmentById(fragmentId);
        if (!fragment) throw makeRuntimeErrorMsg("stanek.canPlace", `Invalid fragment id: ${fragmentId}`);
        return staneksGift.canPlace(worldX, worldY, fragment);
      },
      place: function (worldX: any, worldY: any, fragmentId: any): any {
        updateDynamicRam("place", getRamCost("stanek", "place"));
        //checkStanekAPIAccess("place");
        const fragment = FragmentById(fragmentId);
        if (!fragment) throw makeRuntimeErrorMsg("stanek.place", `Invalid fragment id: ${fragmentId}`);
        return staneksGift.place(worldX, worldY, fragment);
      },
      fragmentAt: function (worldX: any, worldY: any): any {
        updateDynamicRam("fragmentAt", getRamCost("stanek", "fragmentAt"));
        //checkStanekAPIAccess("fragmentAt");
        const fragment = staneksGift.fragmentAt(worldX, worldY);
        if (fragment !== null) return fragment.copy();
        return null;
      },
      deleteAt: function (worldX: any, worldY: any): any {
        updateDynamicRam("deleteAt", getRamCost("stanek", "deleteAt"));
        //checkStanekAPIAccess("deleteAt");
        return staneksGift.deleteAt(worldX, worldY);
      },
    }, // End stanek
=======
    sleeve: sleeve,
>>>>>>> bb0bdb77
    formulas: {
      basic: {
        calculateSkill: function (exp: any, mult: any = 1): any {
          checkFormulasAccess("basic.calculateSkill", 5);
          return calculateSkill(exp, mult);
        },
        calculateExp: function (skill: any, mult: any = 1): any {
          checkFormulasAccess("basic.calculateExp", 5);
          return calculateExp(skill, mult);
        },
        hackChance: function (server: any, player: any): any {
          checkFormulasAccess("basic.hackChance", 5);
          return calculateHackingChance(server, player);
        },
        hackExp: function (server: any, player: any): any {
          checkFormulasAccess("basic.hackExp", 5);
          return calculateHackingExpGain(server, player);
        },
        hackPercent: function (server: any, player: any): any {
          checkFormulasAccess("basic.hackPercent", 5);
          return calculatePercentMoneyHacked(server, player);
        },
        growPercent: function (server: any, threads: any, player: any, cores: any = 1): any {
          checkFormulasAccess("basic.growPercent", 5);
          return calculateServerGrowth(server, threads, player, cores);
        },
        hackTime: function (server: any, player: any): any {
          checkFormulasAccess("basic.hackTime", 5);
          return calculateHackingTime(server, player);
        },
        growTime: function (server: any, player: any): any {
          checkFormulasAccess("basic.growTime", 5);
          return calculateGrowTime(server, player);
        },
        weakenTime: function (server: any, player: any): any {
          checkFormulasAccess("basic.weakenTime", 5);
          return calculateWeakenTime(server, player);
        },
      },
      hacknetNodes: {
        moneyGainRate: function (level: any, ram: any, cores: any, mult: any = 1): any {
          checkFormulasAccess("hacknetNodes.moneyGainRate", 5);
          return calculateMoneyGainRate(level, ram, cores, mult);
        },
        levelUpgradeCost: function (startingLevel: any, extraLevels: any = 1, costMult: any = 1): any {
          checkFormulasAccess("hacknetNodes.levelUpgradeCost", 5);
          return calculateLevelUpgradeCost(startingLevel, extraLevels, costMult);
        },
        ramUpgradeCost: function (startingRam: any, extraLevels: any = 1, costMult: any = 1): any {
          checkFormulasAccess("hacknetNodes.ramUpgradeCost", 5);
          return calculateRamUpgradeCost(startingRam, extraLevels, costMult);
        },
        coreUpgradeCost: function (startingCore: any, extraCores: any = 1, costMult: any = 1): any {
          checkFormulasAccess("hacknetNodes.coreUpgradeCost", 5);
          return calculateCoreUpgradeCost(startingCore, extraCores, costMult);
        },
        hacknetNodeCost: function (n: any, mult: any): any {
          checkFormulasAccess("hacknetNodes.hacknetNodeCost", 5);
          return calculateNodeCost(n, mult);
        },
        constants: function (): any {
          checkFormulasAccess("hacknetNodes.constants", 5);
          return Object.assign({}, HacknetNodeConstants);
        },
      },
      hacknetServers: {
        hashGainRate: function (level: any, ramUsed: any, maxRam: any, cores: any, mult: any = 1): any {
          checkFormulasAccess("hacknetServers.hashGainRate", 9);
          return HScalculateHashGainRate(level, ramUsed, maxRam, cores, mult);
        },
        levelUpgradeCost: function (startingLevel: any, extraLevels: any = 1, costMult: any = 1): any {
          checkFormulasAccess("hacknetServers.levelUpgradeCost", 9);
          return HScalculateLevelUpgradeCost(startingLevel, extraLevels, costMult);
        },
        ramUpgradeCost: function (startingRam: any, extraLevels: any = 1, costMult: any = 1): any {
          checkFormulasAccess("hacknetServers.ramUpgradeCost", 9);
          return HScalculateRamUpgradeCost(startingRam, extraLevels, costMult);
        },
        coreUpgradeCost: function (startingCore: any, extraCores: any = 1, costMult: any = 1): any {
          checkFormulasAccess("hacknetServers.coreUpgradeCost", 9);
          return HScalculateCoreUpgradeCost(startingCore, extraCores, costMult);
        },
        cacheUpgradeCost: function (startingCache: any, extraCache: any = 1): any {
          checkFormulasAccess("hacknetServers.cacheUpgradeCost", 9);
          return HScalculateCacheUpgradeCost(startingCache, extraCache);
        },
        hashUpgradeCost: function (upgName: any, level: any): any {
          checkFormulasAccess("hacknetServers.hashUpgradeCost", 9);
          const upg = Player.hashManager.getUpgrade(upgName);
          if (!upg) {
            throw makeRuntimeErrorMsg(
              "formulas.hacknetServers.calculateHashUpgradeCost",
              `Invalid Hash Upgrade: ${upgName}`,
            );
          }
          return upg.getCost(level);
        },
        hacknetServerCost: function (n: any, mult: any): any {
          checkFormulasAccess("hacknetServers.hacknetServerCost", 9);
          return HScalculateServerCost(n, mult);
        },
        constants: function (): any {
          checkFormulasAccess("hacknetServers.constants", 9);
          return Object.assign({}, HacknetServerConstants);
        },
      },
    }, // end formulas
    flags: function (data: any): any {
      data = toNative(data);
      // We always want the help flag.
      const args: {
        [key: string]: any;
      } = {};

      for (const d of data) {
        let t: any = String;
        if (typeof d[1] === "number") {
          t = Number;
        } else if (typeof d[1] === "boolean") {
          t = Boolean;
        } else if (Array.isArray(d[1])) {
          t = [String];
        }
        const numDashes = d[0].length > 1 ? 2 : 1;
        args["-".repeat(numDashes) + d[0]] = t;
      }
      const ret = libarg(args, { argv: workerScript.args });
      for (const d of data) {
        if (!ret.hasOwnProperty("--" + d[0]) || !ret.hasOwnProperty("-" + d[0])) ret[d[0]] = d[1];
      }
      for (const key of Object.keys(ret)) {
        if (!key.startsWith("-")) continue;
        const value = ret[key];
        delete ret[key];
        const numDashes = key.length === 2 ? 1 : 2;
        ret[key.slice(numDashes)] = value;
      }
      return ret;
    },
    ...extra,
  };

  function getFunctionNames(obj: NS): string[] {
    const functionNames: string[] = [];
    for (const [key, value] of Object.entries(obj)) {
      if (typeof value == "function") {
        functionNames.push(key);
      } else if (typeof value == "object") {
        functionNames.push(...getFunctionNames(value));
      }
    }
    return functionNames;
  }

  const possibleLogs = Object.fromEntries([...getFunctionNames(functions)].map((a) => [a, true]));

  return functions;
} // End NetscriptFunction()

export { NetscriptFunctions };<|MERGE_RESOLUTION|>--- conflicted
+++ resolved
@@ -160,9 +160,7 @@
 import { INetscriptSleeve, NetscriptSleeve } from "./NetscriptFunctions/Sleeve";
 import { INetscriptExtra, NetscriptExtra } from "./NetscriptFunctions/Extra";
 import { INetscriptHacknet, NetscriptHacknet } from "./NetscriptFunctions/Hacknet";
-
-import { staneksGift } from "./CotMG/Helper";
-import { Fragments, FragmentById } from "./CotMG/Fragment";
+import { INetscriptStanek, NetscriptStanek } from "./NetscriptFunctions/Stanek";
 
 const defaultInterpreter = new Interpreter("", () => undefined);
 
@@ -204,6 +202,7 @@
   hacknet: INetscriptHacknet;
   gang: INetscriptGang;
   sleeve: INetscriptSleeve;
+  stanek: INetscriptStanek;
 }
 
 function NetscriptFunctions(workerScript: WorkerScript): NS {
@@ -495,7 +494,6 @@
     return contract;
   };
 
-<<<<<<< HEAD
   const checkStanekAPIAccess = function (func: string): void {
     if (Player.bitNodeN !== 13 && !SourceFileFlags[13]) {
       throw makeRuntimeErrorMsg(
@@ -505,33 +503,6 @@
     }
   };
 
-  const checkGangApiAccess = function (func: any): void {
-    const gang = Player.gang;
-    if (gang === null) throw new Error("Must have joined gang");
-    const hasAccess = gang instanceof Gang;
-    if (!hasAccess) {
-      throw makeRuntimeErrorMsg(`gang.${func}`, `You do not currently have a Gang`);
-    }
-  };
-
-  const getGangMember = function (func: any, name: any): GangMember {
-    const gang = Player.gang;
-    if (gang === null) throw new Error("Must have joined gang");
-    for (const member of gang.members) if (member.name === name) return member;
-    throw makeRuntimeErrorMsg(`gang.${func}`, `Invalid gang member: '${name}'`);
-  };
-
-  const getGangTask = function (func: any, name: any): GangMemberTask {
-    const task = GangMemberTasks[name];
-    if (!task) {
-      throw makeRuntimeErrorMsg(`gang.${func}`, `Invalid task: '${name}'`);
-    }
-
-    return task;
-  };
-
-=======
->>>>>>> bb0bdb77
   const getBladeburnerActionObject = function (func: any, type: any, name: any): any {
     const bladeburner = Player.bladeburner;
     if (bladeburner === null) throw new Error("Must have joined bladeburner");
@@ -772,6 +743,7 @@
   const sleeve = NetscriptSleeve(Player, workerScript, helper);
   const extra = NetscriptExtra(Player, workerScript, helper);
   const hacknet = NetscriptHacknet(Player, workerScript, helper);
+  const stanek = NetscriptStanek(Player, workerScript, helper);
 
   const functions = {
     hacknet: hacknet,
@@ -4530,291 +4502,11 @@
       },
     }, // End coding contracts
 
-<<<<<<< HEAD
     // Duplicate Sleeve API
-    sleeve: {
-      getNumSleeves: function (): any {
-        updateDynamicRam("getNumSleeves", getRamCost("sleeve", "getNumSleeves"));
-        checkSleeveAPIAccess("getNumSleeves");
-        return Player.sleeves.length;
-      },
-      setToShockRecovery: function (sleeveNumber: any = 0): any {
-        updateDynamicRam("setToShockRecovery", getRamCost("sleeve", "setToShockRecovery"));
-        checkSleeveAPIAccess("setToShockRecovery");
-        checkSleeveNumber("setToShockRecovery", sleeveNumber);
-        return Player.sleeves[sleeveNumber].shockRecovery(Player);
-      },
-      setToSynchronize: function (sleeveNumber: any = 0): any {
-        updateDynamicRam("setToSynchronize", getRamCost("sleeve", "setToSynchronize"));
-        checkSleeveAPIAccess("setToSynchronize");
-        checkSleeveNumber("setToSynchronize", sleeveNumber);
-        return Player.sleeves[sleeveNumber].synchronize(Player);
-      },
-      setToCommitCrime: function (sleeveNumber: any = 0, crimeName: any = ""): any {
-        updateDynamicRam("setToCommitCrime", getRamCost("sleeve", "setToCommitCrime"));
-        checkSleeveAPIAccess("setToCommitCrime");
-        checkSleeveNumber("setToCommitCrime", sleeveNumber);
-        return Player.sleeves[sleeveNumber].commitCrime(Player, crimeName);
-      },
-      setToUniversityCourse: function (sleeveNumber: any = 0, universityName: any = "", className: any = ""): any {
-        updateDynamicRam("setToUniversityCourse", getRamCost("sleeve", "setToUniversityCourse"));
-        checkSleeveAPIAccess("setToUniversityCourse");
-        checkSleeveNumber("setToUniversityCourse", sleeveNumber);
-        return Player.sleeves[sleeveNumber].takeUniversityCourse(Player, universityName, className);
-      },
-      travel: function (sleeveNumber: any = 0, cityName: any = ""): any {
-        updateDynamicRam("travel", getRamCost("sleeve", "travel"));
-        checkSleeveAPIAccess("travel");
-        checkSleeveNumber("travel", sleeveNumber);
-        return Player.sleeves[sleeveNumber].travel(Player, cityName);
-      },
-      setToCompanyWork: function (sleeveNumber: any = 0, companyName: any = ""): any {
-        updateDynamicRam("setToCompanyWork", getRamCost("sleeve", "setToCompanyWork"));
-        checkSleeveAPIAccess("setToCompanyWork");
-        checkSleeveNumber("setToCompanyWork", sleeveNumber);
-
-        // Cannot work at the same company that another sleeve is working at
-        for (let i = 0; i < Player.sleeves.length; ++i) {
-          if (i === sleeveNumber) {
-            continue;
-          }
-          const other = Player.sleeves[i];
-          if (other.currentTask === SleeveTaskType.Company && other.currentTaskLocation === companyName) {
-            throw makeRuntimeErrorMsg(
-              "sleeve.setToFactionWork",
-              `Sleeve ${sleeveNumber} cannot work for company ${companyName} because Sleeve ${i} is already working for them.`,
-            );
-          }
-        }
-
-        return Player.sleeves[sleeveNumber].workForCompany(Player, companyName);
-      },
-      setToFactionWork: function (sleeveNumber: any = 0, factionName: any = "", workType: any = ""): any {
-        updateDynamicRam("setToFactionWork", getRamCost("sleeve", "setToFactionWork"));
-        checkSleeveAPIAccess("setToFactionWork");
-        checkSleeveNumber("setToFactionWork", sleeveNumber);
-
-        // Cannot work at the same faction that another sleeve is working at
-        for (let i = 0; i < Player.sleeves.length; ++i) {
-          if (i === sleeveNumber) {
-            continue;
-          }
-          const other = Player.sleeves[i];
-          if (other.currentTask === SleeveTaskType.Faction && other.currentTaskLocation === factionName) {
-            throw makeRuntimeErrorMsg(
-              "sleeve.setToFactionWork",
-              `Sleeve ${sleeveNumber} cannot work for faction ${factionName} because Sleeve ${i} is already working for them.`,
-            );
-          }
-        }
-
-        return Player.sleeves[sleeveNumber].workForFaction(Player, factionName, workType);
-      },
-      setToGymWorkout: function (sleeveNumber: any = 0, gymName: any = "", stat: any = ""): any {
-        updateDynamicRam("setToGymWorkout", getRamCost("sleeve", "setToGymWorkout"));
-        checkSleeveAPIAccess("setToGymWorkout");
-        checkSleeveNumber("setToGymWorkout", sleeveNumber);
-
-        return Player.sleeves[sleeveNumber].workoutAtGym(Player, gymName, stat);
-      },
-      getSleeveStats: function (sleeveNumber: any = 0): any {
-        updateDynamicRam("getSleeveStats", getRamCost("sleeve", "getSleeveStats"));
-        checkSleeveAPIAccess("getSleeveStats");
-        checkSleeveNumber("getSleeveStats", sleeveNumber);
-
-        const sl = Player.sleeves[sleeveNumber];
-        return {
-          shock: 100 - sl.shock,
-          sync: sl.sync,
-          hacking_skill: sl.hacking_skill,
-          strength: sl.strength,
-          defense: sl.defense,
-          dexterity: sl.dexterity,
-          agility: sl.agility,
-          charisma: sl.charisma,
-        };
-      },
-      getTask: function (sleeveNumber: any = 0): any {
-        updateDynamicRam("getTask", getRamCost("sleeve", "getTask"));
-        checkSleeveAPIAccess("getTask");
-        checkSleeveNumber("getTask", sleeveNumber);
-
-        const sl = Player.sleeves[sleeveNumber];
-        return {
-          task: SleeveTaskType[sl.currentTask],
-          crime: sl.crimeType,
-          location: sl.currentTaskLocation,
-          gymStatType: sl.gymStatType,
-          factionWorkType: FactionWorkType[sl.factionWorkType],
-        };
-      },
-      getInformation: function (sleeveNumber: any = 0): any {
-        updateDynamicRam("getInformation", getRamCost("sleeve", "getInformation"));
-        checkSleeveAPIAccess("getInformation");
-        checkSleeveNumber("getInformation", sleeveNumber);
-
-        const sl = Player.sleeves[sleeveNumber];
-        return {
-          city: sl.city,
-          hp: sl.hp,
-          jobs: Object.keys(Player.jobs), // technically sleeves have the same jobs as the player.
-          jobTitle: Object.values(Player.jobs),
-          maxHp: sl.max_hp,
-          tor: SpecialServerIps.hasOwnProperty("Darkweb Server"), // There's no reason not to give that infomation here as well. Worst case scenario it isn't used.
-
-          mult: {
-            agility: sl.agility_mult,
-            agilityExp: sl.agility_exp_mult,
-            companyRep: sl.company_rep_mult,
-            crimeMoney: sl.crime_money_mult,
-            crimeSuccess: sl.crime_success_mult,
-            defense: sl.defense_mult,
-            defenseExp: sl.defense_exp_mult,
-            dexterity: sl.dexterity_mult,
-            dexterityExp: sl.dexterity_exp_mult,
-            factionRep: sl.faction_rep_mult,
-            hacking: sl.hacking_mult,
-            hackingExp: sl.hacking_exp_mult,
-            strength: sl.strength_mult,
-            strengthExp: sl.strength_exp_mult,
-            workMoney: sl.work_money_mult,
-          },
-
-          timeWorked: sl.currentTaskTime,
-          earningsForSleeves: {
-            workHackExpGain: sl.earningsForSleeves.hack,
-            workStrExpGain: sl.earningsForSleeves.str,
-            workDefExpGain: sl.earningsForSleeves.def,
-            workDexExpGain: sl.earningsForSleeves.dex,
-            workAgiExpGain: sl.earningsForSleeves.agi,
-            workChaExpGain: sl.earningsForSleeves.cha,
-            workMoneyGain: sl.earningsForSleeves.money,
-          },
-          earningsForPlayer: {
-            workHackExpGain: sl.earningsForPlayer.hack,
-            workStrExpGain: sl.earningsForPlayer.str,
-            workDefExpGain: sl.earningsForPlayer.def,
-            workDexExpGain: sl.earningsForPlayer.dex,
-            workAgiExpGain: sl.earningsForPlayer.agi,
-            workChaExpGain: sl.earningsForPlayer.cha,
-            workMoneyGain: sl.earningsForPlayer.money,
-          },
-          earningsForTask: {
-            workHackExpGain: sl.earningsForTask.hack,
-            workStrExpGain: sl.earningsForTask.str,
-            workDefExpGain: sl.earningsForTask.def,
-            workDexExpGain: sl.earningsForTask.dex,
-            workAgiExpGain: sl.earningsForTask.agi,
-            workChaExpGain: sl.earningsForTask.cha,
-            workMoneyGain: sl.earningsForTask.money,
-          },
-          workRepGain: sl.getRepGain(Player),
-        };
-      },
-      getSleeveAugmentations: function (sleeveNumber: any = 0): any {
-        updateDynamicRam("getSleeveAugmentations", getRamCost("sleeve", "getSleeveAugmentations"));
-        checkSleeveAPIAccess("getSleeveAugmentations");
-        checkSleeveNumber("getSleeveAugmentations", sleeveNumber);
-
-        const augs = [];
-        for (let i = 0; i < Player.sleeves[sleeveNumber].augmentations.length; i++) {
-          augs.push(Player.sleeves[sleeveNumber].augmentations[i].name);
-        }
-        return augs;
-      },
-      getSleevePurchasableAugs: function (sleeveNumber: any = 0): any {
-        updateDynamicRam("getSleevePurchasableAugs", getRamCost("sleeve", "getSleevePurchasableAugs"));
-        checkSleeveAPIAccess("getSleevePurchasableAugs");
-        checkSleeveNumber("getSleevePurchasableAugs", sleeveNumber);
-
-        const purchasableAugs = findSleevePurchasableAugs(Player.sleeves[sleeveNumber], Player);
-        const augs = [];
-        for (let i = 0; i < purchasableAugs.length; i++) {
-          const aug = purchasableAugs[i];
-          augs.push({
-            name: aug.name,
-            cost: aug.startingCost,
-          });
-        }
-
-        return augs;
-      },
-      purchaseSleeveAug: function (sleeveNumber: any = 0, augName: any = ""): any {
-        updateDynamicRam("purchaseSleeveAug", getRamCost("sleeve", "purchaseSleeveAug"));
-        checkSleeveAPIAccess("purchaseSleeveAug");
-        checkSleeveNumber("purchaseSleeveAug", sleeveNumber);
-
-        const aug = Augmentations[augName];
-        if (!aug) {
-          throw makeRuntimeErrorMsg("sleeve.purchaseSleeveAug", `Invalid aug: ${augName}`);
-        }
-
-        return Player.sleeves[sleeveNumber].tryBuyAugmentation(Player, aug);
-      },
-    }, // End sleeve
-
-    // Stanek's gift API
-    stanek: {
-      charge: function (worldX: any, worldY: any): any {
-        updateDynamicRam("charge", getRamCost("stanek", "charge"));
-        //checkStanekAPIAccess("charge");
-        const fragment = staneksGift.fragmentAt(worldX, worldY);
-        if (!fragment) throw makeRuntimeErrorMsg("stanek.charge", `No fragment at (${worldX}, ${worldY})`);
-        return netscriptDelay(1000, workerScript).then(function () {
-          if (workerScript.env.stopFlag) {
-            return Promise.reject(workerScript);
-          }
-          const ram = workerScript.scriptRef.ramUsage * workerScript.scriptRef.threads;
-          return Promise.resolve(staneksGift.charge(worldX, worldY, ram));
-        });
-      },
-      fragmentDefinitions: function () {
-        updateDynamicRam("fragmentDefinitions", getRamCost("stanek", "fragmentDefinitions"));
-        //checkStanekAPIAccess("fragmentDefinitions");
-        return Fragments.map((f) => f.copy());
-      },
-      placedFragments: function () {
-        updateDynamicRam("placedFragments", getRamCost("stanek", "placedFragments"));
-        //checkStanekAPIAccess("placedFragments");
-        return staneksGift.fragments.map((af) => {
-          return { ...af.copy(), ...af.fragment().copy() };
-        });
-      },
-      clear: function () {
-        updateDynamicRam("clear", getRamCost("stanek", "clear"));
-        //checkStanekAPIAccess("clear");
-        staneksGift.clear();
-      },
-      canPlace: function (worldX: any, worldY: any, fragmentId: any): any {
-        updateDynamicRam("canPlace", getRamCost("stanek", "canPlace"));
-        //checkStanekAPIAccess("canPlace");
-        const fragment = FragmentById(fragmentId);
-        if (!fragment) throw makeRuntimeErrorMsg("stanek.canPlace", `Invalid fragment id: ${fragmentId}`);
-        return staneksGift.canPlace(worldX, worldY, fragment);
-      },
-      place: function (worldX: any, worldY: any, fragmentId: any): any {
-        updateDynamicRam("place", getRamCost("stanek", "place"));
-        //checkStanekAPIAccess("place");
-        const fragment = FragmentById(fragmentId);
-        if (!fragment) throw makeRuntimeErrorMsg("stanek.place", `Invalid fragment id: ${fragmentId}`);
-        return staneksGift.place(worldX, worldY, fragment);
-      },
-      fragmentAt: function (worldX: any, worldY: any): any {
-        updateDynamicRam("fragmentAt", getRamCost("stanek", "fragmentAt"));
-        //checkStanekAPIAccess("fragmentAt");
-        const fragment = staneksGift.fragmentAt(worldX, worldY);
-        if (fragment !== null) return fragment.copy();
-        return null;
-      },
-      deleteAt: function (worldX: any, worldY: any): any {
-        updateDynamicRam("deleteAt", getRamCost("stanek", "deleteAt"));
-        //checkStanekAPIAccess("deleteAt");
-        return staneksGift.deleteAt(worldX, worldY);
-      },
-    }, // End stanek
-=======
     sleeve: sleeve,
->>>>>>> bb0bdb77
+
+    stanek: stanek,
+
     formulas: {
       basic: {
         calculateSkill: function (exp: any, mult: any = 1): any {
