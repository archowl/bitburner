--- conflicted
+++ resolved
@@ -130,7 +130,6 @@
 
   function renderCotMG(): React.ReactElement {
     // prettier-ignore
-<<<<<<< HEAD
     const symbol = <Typography sx={{lineHeight: '1em',whiteSpace: 'pre'}}>
         {"                 ``          "}<br />
         {"             -odmmNmds:      "}<br />
@@ -242,37 +241,6 @@
         </>
       );
     }
-=======
-    const symbol = <Typography sx={{ lineHeight: '1em', whiteSpace: 'pre' }}>
-      {"                 ``          "}<br />
-      {"             -odmmNmds:      "}<br />
-      {"           `hNmo:..-omNh.    "}<br />
-      {"           yMd`      `hNh    "}<br />
-      {"           mMd        oNm    "}<br />
-      {"           oMNo      .mM/    "}<br />
-      {"           `dMN+    -mM+     "}<br />
-      {"            -mMNo  -mN+      "}<br />
-      {"  .+-        :mMNo/mN/       "}<br />
-      {":yNMd.        :NMNNN/        "}<br />
-      {"-mMMMh.        /NMMh`        "}<br />
-      {" .dMMMd.       /NMMMy`       "}<br />
-      {"  `yMMMd.     /NNyNMMh`      "}<br />
-      {"   `sMMMd.   +Nm: +NMMh.     "}<br />
-      {"     oMMMm- oNm:   /NMMd.    "}<br />
-      {"      +NMMmsMm-     :mMMd.   "}<br />
-      {"       /NMMMm-       -mMMd.  "}<br />
-      {"        /MMMm-        -mMMd. "}<br />
-      {"       `sMNMMm-        .mMmo "}<br />
-      {"      `sMd:hMMm.        ./.  "}<br />
-      {"     `yMy` `yNMd`            "}<br />
-      {"    `hMs`    oMMy            "}<br />
-      {"   `hMh       sMN-           "}<br />
-      {"   /MM-       .NMo           "}<br />
-      {"   +MM:       :MM+           "}<br />
-      {"    sNNo-.`.-omNy`           "}<br />
-      {"     -smNNNNmdo-             "}<br />
-      {"        `..`                 "}</Typography>
->>>>>>> e49dda0b
 
     return (
       <>
