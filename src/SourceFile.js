import {Player} from "./Player";
import {BitNode, BitNodes} from "./BitNode";

/* SourceFile.js */
//Each SourceFile corresponds to a BitNode with the same number
function SourceFile(number, info="") {
    var bitnodeKey = "BitNode" + number;
    var bitnode = BitNodes[bitnodeKey];
    if (bitnode == null) {
        throw new Error("Invalid Bit Node for this Source File");
    }

    this.n = number;
    this.name = "Source-File " + number + ": " + bitnode.name;
    this.lvl = 1;
    this.info = info;
    this.owned = false;
}

let SourceFiles = {};
function initSourceFiles() {
    SourceFiles = {};
    SourceFiles["SourceFile1"] = new SourceFile(1, "This Source-File lets the player start with 32GB of RAM on his/her " +
                                      "home computer. It also increases all of the player's multipliers by:<br><br>" +
                                      "Level 1: 16%<br>" +
                                      "Level 2: 24%<br>" +
                                      "Level 3: 28%");
    SourceFiles["SourceFile2"] = new SourceFile(2, "This Source-File increases the player's crime success rate, crime money, and charisma " +
                                      "multipliers by:<br><br>" +
                                      "Level 1: 20%<br>" +
                                      "Level 2: 30%<br>" +
                                      "Level 3: 35%");
    SourceFiles["SourceFile3"] = new SourceFile(3,"This Source-File lets you create corporations on other BitNodes (although " +
                                                  "some BitNodes will disable this mechanic). This Source-File also increases your charisma and company salary multipliers by:<br>" +
                                                  "Level 1: 8%<br>" +
                                                  "Level 2: 12%<br>" +
                                                  "Level 3: 14%");
    SourceFiles["SourceFile4"] = new SourceFile(4, "This Source-File lets you access and use the Singularity Functions in every BitNode. Every " +
                                        "level of this Source-File opens up more of the Singularity Functions you can use.");
    SourceFiles["SourceFile5"] = new SourceFile(5, "This Source-File grants a special new stat called Intelligence. Intelligence " +
                                                   "is unique because it is permanent and persistent (it never gets reset back to 1). However, " +
                                                   "gaining Intelligence experience is much slower than other stats, and it is also hidden (you won't " +
                                                   "know when you gain experience and how much). Higher Intelligence levels will boost your production " +
                                                   "for many actions in the game. In addition, this Source-File will unlock the getBitNodeMultipliers() " +
                                                   "Netscript function, and will raise all of your hacking-related multipliers by:<br><br> " +
                                                   "Level 1: 8%<br>" +
                                                   "Level 2: 12%<br>" +
                                                   "Level 3: 14%");
    SourceFiles["SourceFile6"] = new SourceFile(6, "This Source-File allows you to access the NSA's Bladeburner Division in other " +
                                                   "BitNodes. In addition, this Source-File will raise the experience gain rate of all your combat stats by:<br><br>" +
                                                   "Level 1: 8%<br>" +
                                                   "Level 2: 12%<br>" +
                                                   "Level 3: 14%");
    SourceFiles["SourceFile7"] = new SourceFile(7, "This Source-File allows you to access the Bladeburner Netscript API in other " +
                                                   "BitNodes. In addition, this Source-File will increase all of your Bladeburner multipliers by:<br><br>" +
                                                   "Level 1: 8%<br>" +
                                                   "Level 2: 12%<br>" +
                                                   "Level 3: 14%");
    SourceFiles["SourceFile8"] = new SourceFile(8, "This Source-File grants the following benefits:<br><br>" +
                                                   "Level 1: Permanent access to WSE and TIX API<br>" +
                                                   "Level 2: Ability to short stocks in other BitNodes<br>" +
                                                   "Level 3: Ability to use limit/stop orders in other BitNodes<br><br>" +
                                                   "This Source-File also increases your hacking growth multipliers by: " +
                                                   "<br>Level 1: 12%<br>Level 2: 18%<br>Level 3: 21%");
    SourceFiles["SourceFile9"] = new SourceFile(9);
    SourceFiles["SourceFile10"] = new SourceFile(10);
    SourceFiles["SourceFile11"] = new SourceFile(11, "This Source-File makes it so that company favor increases BOTH the player's salary and reputation gain rate " +
                                                     "at that company by 1% per favor (rather than just the reputation gain). This Source-File also " +
                                                     " increases the player's company salary and reputation gain multipliers by:<br><br>" +
                                                     "Level 1: 24%<br>" +
                                                     "Level 2: 36%<br>" +
                                                     "Level 3: 42%<br>");
    SourceFiles["SourceFile12"] = new SourceFile(12, "This Source-File increases all your multipliers by 1% per level. This effect is additive with itself, " +
                                                     "NOT multiplicative. In other words, level N of this Source-File will increase all of your multipliers by N%");
}

function PlayerOwnedSourceFile(number, level) {
    this.n = number;
    this.lvl = level;
}

//Takes in a PlayerOwnedSourceFile as the "srcFile" argument
function applySourceFile(srcFile) {
    var srcFileKey = "SourceFile" + srcFile.n;
    var sourceFileObject = SourceFiles[srcFileKey];
    if (sourceFileObject == null) {
        console.log("ERROR: Invalid source file number: " + srcFile.n);
        return;
    }

    switch(srcFile.n) {
        case 1: // The Source Genesis
            var mult = 0;
            for (var i = 0; i < srcFile.lvl; ++i) {
                mult += (16 / (Math.pow(2, i)));
            }
            var incMult = 1 + (mult / 100);
            var decMult = 1 - (mult / 100);
            Player.hacking_chance_mult *= incMult;
            Player.hacking_speed_mult  *= incMult;
            Player.hacking_money_mult  *= incMult;
            Player.hacking_grow_mult   *= incMult;
            Player.hacking_mult        *= incMult;
            Player.strength_mult       *= incMult;
            Player.defense_mult        *= incMult;
            Player.dexterity_mult      *= incMult;
            Player.agility_mult        *= incMult;
            Player.charisma_mult       *= incMult;
            Player.hacking_exp_mult    *= incMult;
            Player.strength_exp_mult   *= incMult;
            Player.defense_exp_mult    *= incMult;
            Player.dexterity_exp_mult  *= incMult;
            Player.agility_exp_mult    *= incMult;
            Player.charisma_exp_mult   *= incMult;
            Player.company_rep_mult    *= incMult;
            Player.faction_rep_mult    *= incMult;
            Player.crime_money_mult    *= incMult;
            Player.crime_success_mult  *= incMult;
            Player.hacknet_node_money_mult            *= incMult;
            Player.hacknet_node_purchase_cost_mult    *= decMult;
            Player.hacknet_node_ram_cost_mult         *= decMult;
            Player.hacknet_node_core_cost_mult        *= decMult;
            Player.hacknet_node_level_cost_mult       *= decMult;
            Player.work_money_mult    *= incMult;
            break;
        case 2: //Rise of the Underworld
            var mult = 0;
            for (var i = 0; i < srcFile.lvl; ++i) {
                mult += (20 / (Math.pow(2, i)));
            }
            var incMult = 1 + (mult / 100);
            Player.crime_money_mult    *= incMult;
            Player.crime_success_mult  *= incMult;
            Player.charisma_mult       *= incMult;
            break;
        case 3: //Corporatocracy
            var mult = 0;
            for (var i = 0; i < srcFile.lvl; ++i) {
                mult += (8 / (Math.pow(2, i)));
            }
            var incMult = 1 + (mult / 100);
            Player.charisma_mult    *= incMult;
            Player.work_money_mult  *= incMult;
            break;
        case 4: //The Singularity
            //No effects, just gives access to Singularity functions
            break;
        case 5: //Artificial Intelligence
            var mult = 0;
            for (var i = 0; i < srcFile.lvl; ++i) {
                mult += (8 / (Math.pow(2, i)));
            }
            var incMult = 1 + (mult / 100);
            Player.hacking_chance_mult  *= incMult;
            Player.hacking_speed_mult   *= incMult;
            Player.hacking_money_mult   *= incMult;
            Player.hacking_grow_mult    *= incMult;
            Player.hacking_mult         *= incMult;
            Player.hacking_exp_mult     *= incMult;
            break;
        case 6: //Bladeburner
            var mult = 0;
            for (var i = 0; i < srcFile.lvl; ++i) {
                mult += (8 / (Math.pow(2, i)));
            }
            var incMult = 1 + (mult / 100);
            Player.strength_exp_mult        *= incMult;
            Player.defense_exp_mult         *= incMult;
            Player.dexterity_exp_mult       *= incMult;
            Player.agility_exp_mult         *= incMult;
            break;
        case 7: //Bladeburner 2079
            var mult = 0;
            for (var i = 0; i < srcFile.lvl; ++i) {
                mult += (8 / (Math.pow(2, i)));
            }
            var incMult = 1 + (mult / 100);
            Player.bladeburner_max_stamina_mult     *= incMult;
            Player.bladeburner_stamina_gain_mult    *= incMult;
            Player.bladeburner_analysis_mult        *= incMult;
            Player.bladeburner_success_chance_mult  *= incMult;
            break;
        case 8: //Ghost of Wall Street
            var mult = 0;
            for (var i = 0; i < srcFile.lvl; ++i) {
                mult += (12 / (Math.pow(2, i)));
            }
            var incMult = 1 + (mult / 100);
            Player.hacking_grow_mult    *= incMult;
            break;
        case 11: //The Big Crash
            var mult = 0;
            for (var i = 0; i < srcFile.lvl; ++i) {
                mult += (24 / (Math.pow(2, i)));
            }
            var incMult = 1 + (mult / 100);
            Player.work_money_mult    *= incMult;
            Player.company_rep_mult   *= incMult;
            break;
        case 12: //The testing ground
<<<<<<< HEAD
            var inc = Math.pow(1.01, srcFile.lvl);
            var dec = Math.pow(0.99, srcFile.lvl);
=======
            const inc = 1 + (srcFile.level/100);
            const dec = 1 - (srcFile.level/100);
>>>>>>> 300cd01c

            Player.hacking_chance_mult *= inc;
            Player.hacking_speed_mult  *= inc;
            Player.hacking_money_mult  *= inc;
            Player.hacking_grow_mult   *= inc;
            Player.hacking_mult        *= inc;

            Player.strength_mult       *= inc;
            Player.defense_mult        *= inc;
            Player.dexterity_mult      *= inc;
            Player.agility_mult        *= inc;
            Player.charisma_mult       *= inc;

            Player.hacking_exp_mult    *= inc;
            Player.strength_exp_mult   *= inc;
            Player.defense_exp_mult    *= inc;
            Player.dexterity_exp_mult  *= inc;
            Player.agility_exp_mult    *= inc;
            Player.charisma_exp_mult   *= inc;

            Player.company_rep_mult    *= inc;
            Player.faction_rep_mult    *= inc;

            Player.crime_money_mult    *= inc;
            Player.crime_success_mult  *= inc;

            Player.hacknet_node_money_mult            *= inc;
            Player.hacknet_node_purchase_cost_mult    *= dec;
            Player.hacknet_node_ram_cost_mult         *= dec;
            Player.hacknet_node_core_cost_mult        *= dec;
            Player.hacknet_node_level_cost_mult       *= dec;

            Player.work_money_mult    *= inc;
        default:
            console.log("ERROR: Invalid source file number: " + srcFile.n);
            break;
    }

    sourceFileObject.owned = true;
}

export {SourceFiles, PlayerOwnedSourceFile, applySourceFile, initSourceFiles};<|MERGE_RESOLUTION|>--- conflicted
+++ resolved
@@ -198,13 +198,8 @@
             Player.company_rep_mult   *= incMult;
             break;
         case 12: //The testing ground
-<<<<<<< HEAD
-            var inc = Math.pow(1.01, srcFile.lvl);
-            var dec = Math.pow(0.99, srcFile.lvl);
-=======
-            const inc = 1 + (srcFile.level/100);
-            const dec = 1 - (srcFile.level/100);
->>>>>>> 300cd01c
+            var inc = 1 + (srcFile.level/100);
+            var dec = 1 - (srcFile.level/100);
 
             Player.hacking_chance_mult *= inc;
             Player.hacking_speed_mult  *= inc;
