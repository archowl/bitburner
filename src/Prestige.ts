--- conflicted
+++ resolved
@@ -26,13 +26,10 @@
 
 import { dialogBoxCreate } from "./ui/React/DialogBox";
 
-<<<<<<< HEAD
-import Decimal from "decimal.js";
 import { staneksGift } from "./CotMG/Helper";
-=======
->>>>>>> 275c740a
 import { ProgramsSeen } from "./Programs/ui/ProgramsRoot";
 import { InvitationsSeen } from "./Faction/ui/FactionsRoot";
+import { CONSTANTS } from "./Constants";
 
 const BitNode8StartingMoney = 250e6;
 
@@ -288,6 +285,9 @@
     updateHashManagerCapacity(Player);
   }
 
+  if (Player.bitNodeN === 13) {
+    Player.money = CONSTANTS.TravelCost;
+  }
   staneksGift.prestigeSourceFile();
 
   // Gain int exp
