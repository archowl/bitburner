//Netburner Faction class
function Faction(name) {
	this.name 				= name;
    this.augmentations 		= [];
    
    //Player-related properties for faction
	this.isMember 			= false; 	//Whether player is member
    this.playerReputation 	= 0;  		//"Reputation" within faction
};

//TODO
Faction.prototype.init() {
	
}

Faction.prototype.setAugmentations(augs) {
	for (var i = 0; i < augs.length; i++) {
		this.augmentations.push(augs[i]);
	}
}

Factions = {
	//TODO Saving this for later, IShima is a kinda cool name maybe use it for something
	//Endgame
	Illuminati: 			new Faction("Illuminati");
	Daedalus: 				new Faction("Daedalus");
	Covenant: 				new Faction("The Covenant");
	
	//Megacorporations, each forms its own faction
	ECorp: 					new Faction("ECorp");
	MegaCorp: 				new Faction("MegaCorp");
	BachmanAndAssociates: 	new Faction("Bachman & Associates");
	BladeIndustries: 		new Faction("Blade Industries");
	NWO: 					new Faction("NWO");
	ClarkeIncorporated: 	new Faction("Clarke Incorporated");
	OmniTekIncorporated: 	new Faction("OmniTek Incorporated");
	FourSigma: 				new Faction("Four Sigma");
	KuaiGongInternational: 	new Faction("KuaiGong International");
	
	//Hacker groups
	BitRunners: 			new Faction("BitRunners");
	BlackHand: 				new Faction("The Black Hand");
	NiteSec: 				new Faction("NiteSec");
	
<<<<<<< HEAD
	//City factions, essentially governments
	Newerth: 				new Faction("Newerth");
	Chongqing: 				new Faction("Chongqing");
	Sector12: 				new Faction("Sector-12");
	HongKong: 				new Faction("New Tokyo");
	
	//Criminal Organizations/Gangs
	
	//Earlygame factions - factions the player will prestige with early on that don't
	//belong in other categories
	
=======
	//City factions, essentially governments and gangs
	Aevum: 				    new Faction("Aevum");
    Ishima:                 new Faction("Ishima");
>>>>>>> 40b0b585
}<|MERGE_RESOLUTION|>--- conflicted
+++ resolved
@@ -42,21 +42,17 @@
 	BlackHand: 				new Faction("The Black Hand");
 	NiteSec: 				new Faction("NiteSec");
 	
-<<<<<<< HEAD
 	//City factions, essentially governments
-	Newerth: 				new Faction("Newerth");
 	Chongqing: 				new Faction("Chongqing");
 	Sector12: 				new Faction("Sector-12");
 	HongKong: 				new Faction("New Tokyo");
+	Aevum: 				    new Faction("Aevum");
+    Ishima:                 new Faction("Ishima");
+	Volhaven: 				new Faction("Volhaven");
 	
 	//Criminal Organizations/Gangs
 	
 	//Earlygame factions - factions the player will prestige with early on that don't
 	//belong in other categories
 	
-=======
-	//City factions, essentially governments and gangs
-	Aevum: 				    new Faction("Aevum");
-    Ishima:                 new Faction("Ishima");
->>>>>>> 40b0b585
 }