/* eslint-disable no-process-exit */
/* eslint-disable @typescript-eslint/no-var-requires */
<<<<<<< HEAD
const { app, dialog } = require("electron");
=======
const { app, BrowserWindow } = require("electron");
>>>>>>> cd9fad06
const log = require("electron-log");
const greenworks = require("./greenworks");
const api = require("./api-server");
const gameWindow = require("./gameWindow");
const achievements = require("./achievements");
const utils = require("./utils");

log.catchErrors();
log.info(`Started app: ${JSON.stringify(process.argv)}`);

process.on('uncaughtException', function () {
  // The exception will already have been logged by electron-log
  process.exit(1);
});

if (greenworks.init()) {
  log.info("Steam API has been initialized.");
} else {
  log.warn("Steam API has failed to initialize.");
}

function setStopProcessHandler(app, window, enabled) {
  const closingWindowHandler = async (e) => {
    // We need to prevent the default closing event to add custom logic
    e.preventDefault();

    // First we clear the achievement timer
    achievements.disableAchievementsInterval(window);

    // Shutdown the http server
    api.disable();

    // Because of a steam limitation, if the player has launched an external browser,
    // steam will keep displaying the game as "Running" in their UI as long as the browser is up.
    // So we'll alert the player to close their browser.
    if (global.app_playerOpenedExternalLink) {
      await dialog.showMessageBox({
        title: 'Bitburner',
        message: 'You may have to close your browser to properly exit the game.',
        detail: 'Steam will keep tracking Bitburner as "Running" if any process started within the game is still running.' +
          ' This includes launching an external link, which opens up your browser.',
        type: 'warning', buttons: ['OK']
      });
    }
    // We'll try to execute javascript on the page to see if we're stuck
    let canRunJS = false;
    window.webContents.executeJavaScript('window.stop(); document.close()', true)
      .then(() => canRunJS = true);
    setTimeout(() => {
      // Wait a few milliseconds to prevent a race condition before loading the exit screen
      window.webContents.stop();
      window.loadFile("exit.html")
    }, 20);

    // Wait 200ms, if the promise has not yet resolved, let's crash the process since we're possibly in a stuck scenario
    setTimeout(() => {
      if (!canRunJS) {
        // We're stuck, let's crash the process
        log.warn('Forcefully crashing the renderer process');
        window.webContents.forcefullyCrashRenderer();
      }

      log.debug('Destroying the window');
      window.destroy();
    }, 200);
  }

  const clearWindowHandler = () => {
    window = null;
  };

  const stopProcessHandler = () => {
    log.info('Quitting the app...');
    app.isQuiting = true;
    app.quit();
    process.exit(0);
  };

  if (enabled) {
    log.debug('Adding closing handlers');
    window.on("closed", clearWindowHandler);
    window.on("close", closingWindowHandler)
    app.on("window-all-closed", stopProcessHandler);
  } else {
    log.debug('Removing closing handlers');
    window.removeListener("closed", clearWindowHandler);
    window.removeListener("close", closingWindowHandler);
    app.removeListener("window-all-closed", stopProcessHandler);
  }
}

function startWindow(noScript) {
  gameWindow.createWindow(noScript);
}

global.app_handlers = {
  stopProcess: setStopProcessHandler,
  createWindow: startWindow,
}

app.whenReady().then(async () => {
  log.info('Application is ready!');

  if (process.argv.includes("--export-save")) {
    const window = new BrowserWindow({ show: false });
    await window.loadFile("export.html", false);
    window.show();
    setStopProcessHandler(app, window, true);
    await utils.exportSave(window);
  } else {
    startWindow(process.argv.includes("--no-scripts"));
  }
});<|MERGE_RESOLUTION|>--- conflicted
+++ resolved
@@ -1,10 +1,6 @@
 /* eslint-disable no-process-exit */
 /* eslint-disable @typescript-eslint/no-var-requires */
-<<<<<<< HEAD
-const { app, dialog } = require("electron");
-=======
-const { app, BrowserWindow } = require("electron");
->>>>>>> cd9fad06
+const { app, dialog, BrowserWindow } = require("electron");
 const log = require("electron-log");
 const greenworks = require("./greenworks");
 const api = require("./api-server");
